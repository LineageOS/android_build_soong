--- conflicted
+++ resolved
@@ -188,11 +188,8 @@
 	}
 
 	hostname, ok := cmd.Environment.Get("BUILD_HOSTNAME")
-<<<<<<< HEAD
-=======
 	// Unset BUILD_HOSTNAME during kati run to avoid kati rerun, kati will use BUILD_HOSTNAME from a file.
 	cmd.Environment.Unset("BUILD_HOSTNAME")
->>>>>>> 634692f1
 	if !ok {
 		hostname, err = os.Hostname()
 		if err != nil {
@@ -213,11 +210,8 @@
 	// anyone trying to parse it as an integer will probably get "0".
 	cmd.Environment.Unset("HAS_BUILD_NUMBER")
 	buildNumber, ok := cmd.Environment.Get("BUILD_NUMBER")
-<<<<<<< HEAD
-=======
 	// Unset BUILD_NUMBER during kati run to avoid kati rerun, kati will use BUILD_NUMBER from a file.
 	cmd.Environment.Unset("BUILD_NUMBER")
->>>>>>> 634692f1
 	if ok {
 		cmd.Environment.Set("HAS_BUILD_NUMBER", "true")
 		writeValueIfChanged(ctx, config, config.OutDir(), "file_name_tag.txt", buildNumber)
