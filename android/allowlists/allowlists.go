// Copyright 2022 Google Inc. All rights reserved.
//
// Licensed under the Apache License, Version 2.0 (the "License");
// you may not use this file except in compliance with the License.
// You may obtain a copy of the License at
//
//     http://www.apache.org/licenses/LICENSE-2.0
//
// Unless required by applicable law or agreed to in writing, software
// distributed under the License is distributed on an "AS IS" BASIS,
// WITHOUT WARRANTIES OR CONDITIONS OF ANY KIND, either express or implied.
// See the License for the specific language governing permissions and
// limitations under the License.

package allowlists

// Configuration to decide if modules in a directory should default to true/false for bp2build_available
type Bp2BuildConfig map[string]BazelConversionConfigEntry
type BazelConversionConfigEntry int

const (
	// iota + 1 ensures that the int value is not 0 when used in the Bp2buildAllowlist map,
	// which can also mean that the key doesn't exist in a lookup.

	// all modules in this package and subpackages default to bp2build_available: true.
	// allows modules to opt-out.
	Bp2BuildDefaultTrueRecursively BazelConversionConfigEntry = iota + 1

	// all modules in this package (not recursively) default to bp2build_available: true.
	// allows modules to opt-out.
	Bp2BuildDefaultTrue

	// all modules in this package (not recursively) default to bp2build_available: false.
	// allows modules to opt-in.
	Bp2BuildDefaultFalse

	// all modules in this package and subpackages default to bp2build_available: false.
	// allows modules to opt-in.
	Bp2BuildDefaultFalseRecursively

	// Modules with build time of more than half a minute should have high priority.
	DEFAULT_PRIORITIZED_WEIGHT = 1000
	// Modules with build time of more than a few minute should have higher priority.
	HIGH_PRIORITIZED_WEIGHT = 10 * DEFAULT_PRIORITIZED_WEIGHT
	// Modules with inputs greater than the threshold should have high priority.
	// Adjust this threshold if there are lots of wrong predictions.
	INPUT_SIZE_THRESHOLD = 50
)

var (
	Bp2buildDefaultConfig = Bp2BuildConfig{
		"art":                                   Bp2BuildDefaultTrue,
		"art/libartbase":                        Bp2BuildDefaultTrueRecursively,
		"art/libartpalette":                     Bp2BuildDefaultTrueRecursively,
		"art/libdexfile":                        Bp2BuildDefaultTrueRecursively,
		"art/libnativebridge":                   Bp2BuildDefaultTrueRecursively,
		"art/runtime":                           Bp2BuildDefaultTrueRecursively,
		"art/tools":                             Bp2BuildDefaultTrue,
		"bionic":                                Bp2BuildDefaultTrueRecursively,
		"bootable/recovery/applypatch":          Bp2BuildDefaultTrue,
		"bootable/recovery/minadbd":             Bp2BuildDefaultTrue,
		"bootable/recovery/minui":               Bp2BuildDefaultTrue,
		"bootable/recovery/recovery_utils":      Bp2BuildDefaultTrue,
		"bootable/recovery/tools/recovery_l10n": Bp2BuildDefaultTrue,

		"build/bazel":                        Bp2BuildDefaultTrueRecursively,
		"build/make/target/product/security": Bp2BuildDefaultTrue,
		"build/make/tools":                   Bp2BuildDefaultTrue,
		"build/make/tools/protos":            Bp2BuildDefaultTrue,
		"build/make/tools/releasetools":      Bp2BuildDefaultTrue,
		"build/make/tools/sbom":              Bp2BuildDefaultTrue,
		"build/make/tools/signapk":           Bp2BuildDefaultTrue,
		"build/make/tools/zipalign":          Bp2BuildDefaultTrueRecursively,
		"build/soong":                        Bp2BuildDefaultTrue,
		"build/soong/cc/libbuildversion":     Bp2BuildDefaultTrue, // Skip tests subdir
		"build/soong/cc/ndkstubgen":          Bp2BuildDefaultTrue,
		"build/soong/cc/symbolfile":          Bp2BuildDefaultTrue,
		"build/soong/jar":                    Bp2BuildDefaultTrue,
		"build/soong/licenses":               Bp2BuildDefaultTrue,
		"build/soong/linkerconfig":           Bp2BuildDefaultTrueRecursively,
		"build/soong/response":               Bp2BuildDefaultTrue,
		"build/soong/scripts":                Bp2BuildDefaultTrueRecursively,
		"build/soong/third_party/zip":        Bp2BuildDefaultTrue,

		"cts/common/device-side/nativetesthelper/jni": Bp2BuildDefaultTrueRecursively,
		"cts/flags/cc_tests":                          Bp2BuildDefaultTrueRecursively,
		"cts/libs/json":                               Bp2BuildDefaultTrueRecursively,
		"cts/tests/tests/gesture":                     Bp2BuildDefaultTrueRecursively,

		"dalvik/tools/dexdeps": Bp2BuildDefaultTrueRecursively,

		"development/apps/DevelopmentSettings":        Bp2BuildDefaultTrue,
		"development/apps/Fallback":                   Bp2BuildDefaultTrue,
		"development/apps/WidgetPreview":              Bp2BuildDefaultTrue,
		"development/python-packages/adb":             Bp2BuildDefaultTrueRecursively,
		"development/samples/BasicGLSurfaceView":      Bp2BuildDefaultTrue,
		"development/samples/BluetoothChat":           Bp2BuildDefaultTrue,
		"development/samples/BrokenKeyDerivation":     Bp2BuildDefaultTrue,
		"development/samples/Compass":                 Bp2BuildDefaultTrue,
		"development/samples/ContactManager":          Bp2BuildDefaultTrue,
		"development/samples/FixedGridLayout":         Bp2BuildDefaultTrue,
		"development/samples/HelloEffects":            Bp2BuildDefaultTrue,
		"development/samples/Home":                    Bp2BuildDefaultTrue,
		"development/samples/HoneycombGallery":        Bp2BuildDefaultTrue,
		"development/samples/JetBoy":                  Bp2BuildDefaultTrue,
		"development/samples/KeyChainDemo":            Bp2BuildDefaultTrue,
		"development/samples/LceDemo":                 Bp2BuildDefaultTrue,
		"development/samples/LunarLander":             Bp2BuildDefaultTrue,
		"development/samples/MultiResolution":         Bp2BuildDefaultTrue,
		"development/samples/MultiWindow":             Bp2BuildDefaultTrue,
		"development/samples/NotePad":                 Bp2BuildDefaultTrue,
		"development/samples/Obb":                     Bp2BuildDefaultTrue,
		"development/samples/RSSReader":               Bp2BuildDefaultTrue,
		"development/samples/ReceiveShareDemo":        Bp2BuildDefaultTrue,
		"development/samples/SearchableDictionary":    Bp2BuildDefaultTrue,
		"development/samples/SipDemo":                 Bp2BuildDefaultTrue,
		"development/samples/SkeletonApp":             Bp2BuildDefaultTrue,
		"development/samples/Snake":                   Bp2BuildDefaultTrue,
		"development/samples/SpellChecker/":           Bp2BuildDefaultTrueRecursively,
		"development/samples/ThemedNavBarKeyboard":    Bp2BuildDefaultTrue,
		"development/samples/ToyVpn":                  Bp2BuildDefaultTrue,
		"development/samples/TtsEngine":               Bp2BuildDefaultTrue,
		"development/samples/USB/AdbTest":             Bp2BuildDefaultTrue,
		"development/samples/USB/MissileLauncher":     Bp2BuildDefaultTrue,
		"development/samples/VoiceRecognitionService": Bp2BuildDefaultTrue,
		"development/samples/VoicemailProviderDemo":   Bp2BuildDefaultTrue,
		"development/samples/WiFiDirectDemo":          Bp2BuildDefaultTrue,
		"development/sdk":                             Bp2BuildDefaultTrueRecursively,

		"external/aac":                             Bp2BuildDefaultTrueRecursively,
		"external/abseil-cpp":                      Bp2BuildDefaultTrueRecursively,
		"external/arm-optimized-routines":          Bp2BuildDefaultTrueRecursively,
		"external/auto":                            Bp2BuildDefaultTrue,
		"external/auto/android-annotation-stubs":   Bp2BuildDefaultTrueRecursively,
		"external/auto/common":                     Bp2BuildDefaultTrueRecursively,
		"external/auto/service":                    Bp2BuildDefaultTrueRecursively,
		"external/auto/value":                      Bp2BuildDefaultTrueRecursively,
		"external/boringssl":                       Bp2BuildDefaultTrueRecursively,
		"external/bouncycastle":                    Bp2BuildDefaultTrue,
		"external/brotli":                          Bp2BuildDefaultTrue,
		"external/bsdiff":                          Bp2BuildDefaultTrueRecursively,
		"external/bzip2":                           Bp2BuildDefaultTrueRecursively,
		"external/clang/lib":                       Bp2BuildDefaultTrue,
		"external/conscrypt":                       Bp2BuildDefaultTrue,
		"external/dexmaker":                        Bp2BuildDefaultTrueRecursively,
		"external/e2fsprogs":                       Bp2BuildDefaultTrueRecursively,
		"external/eigen":                           Bp2BuildDefaultTrueRecursively,
		"external/erofs-utils":                     Bp2BuildDefaultTrueRecursively,
		"external/error_prone":                     Bp2BuildDefaultTrueRecursively,
		"external/escapevelocity":                  Bp2BuildDefaultTrueRecursively,
		"external/expat":                           Bp2BuildDefaultTrueRecursively,
		"external/f2fs-tools":                      Bp2BuildDefaultTrue,
		"external/flac":                            Bp2BuildDefaultTrueRecursively,
		"external/flatbuffers":                     Bp2BuildDefaultTrueRecursively,
		"external/fmtlib":                          Bp2BuildDefaultTrueRecursively,
		"external/fsverity-utils":                  Bp2BuildDefaultTrueRecursively,
		"external/gflags":                          Bp2BuildDefaultTrueRecursively,
		"external/google-benchmark":                Bp2BuildDefaultTrueRecursively,
		"external/googletest":                      Bp2BuildDefaultTrueRecursively,
		"external/guava":                           Bp2BuildDefaultTrueRecursively,
		"external/gwp_asan":                        Bp2BuildDefaultTrueRecursively,
		"external/hamcrest":                        Bp2BuildDefaultTrueRecursively,
		"external/icu":                             Bp2BuildDefaultTrueRecursively,
		"external/icu/android_icu4j":               Bp2BuildDefaultFalse, // java rules incomplete
		"external/icu/icu4j":                       Bp2BuildDefaultFalse, // java rules incomplete
		"external/jacoco":                          Bp2BuildDefaultTrueRecursively,
		"external/jarjar":                          Bp2BuildDefaultTrueRecursively,
		"external/javaparser":                      Bp2BuildDefaultTrueRecursively,
		"external/javapoet":                        Bp2BuildDefaultTrueRecursively,
		"external/javassist":                       Bp2BuildDefaultTrueRecursively,
		"external/jemalloc_new":                    Bp2BuildDefaultTrueRecursively,
		"external/jsoncpp":                         Bp2BuildDefaultTrueRecursively,
		"external/jsr305":                          Bp2BuildDefaultTrueRecursively,
		"external/jsr330":                          Bp2BuildDefaultTrueRecursively,
		"external/junit":                           Bp2BuildDefaultTrueRecursively,
		"external/kotlinc":                         Bp2BuildDefaultTrueRecursively,
		"external/kotlinx.coroutines":              Bp2BuildDefaultTrueRecursively,
		"external/libaom":                          Bp2BuildDefaultTrueRecursively,
		"external/libavc":                          Bp2BuildDefaultTrueRecursively,
		"external/libcap":                          Bp2BuildDefaultTrueRecursively,
		"external/libcxx":                          Bp2BuildDefaultTrueRecursively,
		"external/libcxxabi":                       Bp2BuildDefaultTrueRecursively,
		"external/libdivsufsort":                   Bp2BuildDefaultTrueRecursively,
		"external/libdrm":                          Bp2BuildDefaultTrue,
		"external/libevent":                        Bp2BuildDefaultTrueRecursively,
		"external/libgav1":                         Bp2BuildDefaultTrueRecursively,
		"external/libdav1d":                        Bp2BuildDefaultTrueRecursively,
		"external/libhevc":                         Bp2BuildDefaultTrueRecursively,
		"external/libjpeg-turbo":                   Bp2BuildDefaultTrueRecursively,
		"external/libmpeg2":                        Bp2BuildDefaultTrueRecursively,
		"external/libphonenumber":                  Bp2BuildDefaultTrueRecursively,
		"external/libpng":                          Bp2BuildDefaultTrueRecursively,
		"external/libvpx":                          Bp2BuildDefaultTrueRecursively,
		"external/libyuv":                          Bp2BuildDefaultTrueRecursively,
		"external/lz4/lib":                         Bp2BuildDefaultTrue,
		"external/lz4/programs":                    Bp2BuildDefaultTrue,
		"external/lzma/C":                          Bp2BuildDefaultTrueRecursively,
		"external/mdnsresponder":                   Bp2BuildDefaultTrueRecursively,
		"external/minijail":                        Bp2BuildDefaultTrueRecursively,
		"external/mockito":                         Bp2BuildDefaultTrueRecursively,
		"external/musl":                            Bp2BuildDefaultTrueRecursively,
		"external/objenesis":                       Bp2BuildDefaultTrueRecursively,
		"external/openscreen":                      Bp2BuildDefaultTrueRecursively,
		"external/ow2-asm":                         Bp2BuildDefaultTrueRecursively,
		"external/pcre":                            Bp2BuildDefaultTrueRecursively,
		"external/perfmark/api":                    Bp2BuildDefaultTrueRecursively,
		"external/perfetto":                        Bp2BuildDefaultTrue,
		"external/protobuf":                        Bp2BuildDefaultTrueRecursively,
		"external/python/jinja/src":                Bp2BuildDefaultTrueRecursively,
		"external/python/markupsafe/src":           Bp2BuildDefaultTrueRecursively,
		"external/python/pyfakefs/pyfakefs":        Bp2BuildDefaultTrueRecursively,
		"external/python/pyyaml/lib/yaml":          Bp2BuildDefaultTrueRecursively,
		"external/python/setuptools":               Bp2BuildDefaultTrueRecursively,
		"external/python/six":                      Bp2BuildDefaultTrueRecursively,
		"external/rappor":                          Bp2BuildDefaultTrueRecursively,
		"external/rust/crates/rustc-demangle":      Bp2BuildDefaultTrueRecursively,
		"external/rust/crates/rustc-demangle-capi": Bp2BuildDefaultTrueRecursively,
		"external/scudo":                           Bp2BuildDefaultTrueRecursively,
		"external/selinux/checkpolicy":             Bp2BuildDefaultTrueRecursively,
		"external/selinux/libselinux":              Bp2BuildDefaultTrueRecursively,
		"external/selinux/libsepol":                Bp2BuildDefaultTrueRecursively,
		"external/speex":                           Bp2BuildDefaultTrueRecursively,
		"external/sqlite":                          Bp2BuildDefaultTrueRecursively,
		"external/tinyalsa":                        Bp2BuildDefaultTrueRecursively,
		"external/tinyalsa_new":                    Bp2BuildDefaultTrueRecursively,
		"external/toybox":                          Bp2BuildDefaultTrueRecursively,
		"external/truth":                           Bp2BuildDefaultTrueRecursively,
		"external/xz-java":                         Bp2BuildDefaultTrueRecursively,
		"external/zlib":                            Bp2BuildDefaultTrueRecursively,
		"external/zopfli":                          Bp2BuildDefaultTrueRecursively,
		"external/zstd":                            Bp2BuildDefaultTrueRecursively,

		"frameworks/av": Bp2BuildDefaultTrue,
		"frameworks/av/media/audioaidlconversion":                              Bp2BuildDefaultTrueRecursively,
		"frameworks/av/media/codec2/components/aom":                            Bp2BuildDefaultTrueRecursively,
		"frameworks/av/media/codecs":                                           Bp2BuildDefaultTrueRecursively,
		"frameworks/av/media/liberror":                                         Bp2BuildDefaultTrueRecursively,
		"frameworks/av/media/libmediahelper":                                   Bp2BuildDefaultTrue,
		"frameworks/av/media/libshmem":                                         Bp2BuildDefaultTrueRecursively,
		"frameworks/av/media/module/codecs":                                    Bp2BuildDefaultTrueRecursively,
		"frameworks/av/media/module/foundation":                                Bp2BuildDefaultTrueRecursively,
		"frameworks/av/media/module/minijail":                                  Bp2BuildDefaultTrueRecursively,
		"frameworks/av/services/minijail":                                      Bp2BuildDefaultTrueRecursively,
		"frameworks/base/apex/jobscheduler/service/jni":                        Bp2BuildDefaultTrueRecursively,
		"frameworks/base/core/java":                                            Bp2BuildDefaultTrue,
		"frameworks/base/core/res":                                             Bp2BuildDefaultTrueRecursively,
		"frameworks/base/errorprone":                                           Bp2BuildDefaultTrueRecursively,
		"frameworks/base/libs/androidfw":                                       Bp2BuildDefaultTrue,
		"frameworks/base/libs/services":                                        Bp2BuildDefaultTrue,
		"frameworks/base/media/tests/MediaDump":                                Bp2BuildDefaultTrue,
		"frameworks/base/mime":                                                 Bp2BuildDefaultTrueRecursively,
		"frameworks/base/proto":                                                Bp2BuildDefaultTrue,
		"frameworks/base/services/tests/servicestests/aidl":                    Bp2BuildDefaultTrue,
		"frameworks/base/startop/apps/test":                                    Bp2BuildDefaultTrue,
		"frameworks/base/tests/appwidgets/AppWidgetHostTest":                   Bp2BuildDefaultTrueRecursively,
		"frameworks/base/tools/aapt":                                           Bp2BuildDefaultTrue,
		"frameworks/base/tools/aapt2":                                          Bp2BuildDefaultTrue,
		"frameworks/base/tools/codegen":                                        Bp2BuildDefaultTrueRecursively,
		"frameworks/base/tools/locked_region_code_injection":                   Bp2BuildDefaultTrueRecursively,
		"frameworks/base/tools/streaming_proto":                                Bp2BuildDefaultTrueRecursively,
		"frameworks/hardware/interfaces":                                       Bp2BuildDefaultTrue,
		"frameworks/hardware/interfaces/displayservice":                        Bp2BuildDefaultTrueRecursively,
		"frameworks/hardware/interfaces/stats/aidl":                            Bp2BuildDefaultTrue,
		"frameworks/libs/modules-utils/build":                                  Bp2BuildDefaultTrueRecursively,
		"frameworks/libs/modules-utils/java":                                   Bp2BuildDefaultTrueRecursively,
		"frameworks/libs/modules-utils/java/com/android/modules/utils/testing": Bp2BuildDefaultFalseRecursively,
		"frameworks/native":                                                    Bp2BuildDefaultTrue,
		"frameworks/native/libs/adbd_auth":                                     Bp2BuildDefaultTrueRecursively,
		"frameworks/native/libs/arect":                                         Bp2BuildDefaultTrueRecursively,
		"frameworks/native/libs/binder":                                        Bp2BuildDefaultTrue,
		"frameworks/native/libs/gui":                                           Bp2BuildDefaultTrue,
		"frameworks/native/libs/math":                                          Bp2BuildDefaultTrueRecursively,
		"frameworks/native/libs/nativebase":                                    Bp2BuildDefaultTrueRecursively,
		"frameworks/native/libs/permission":                                    Bp2BuildDefaultTrueRecursively,
		"frameworks/native/libs/ui":                                            Bp2BuildDefaultTrue,
		"frameworks/native/libs/vr":                                            Bp2BuildDefaultTrueRecursively,
		"frameworks/native/opengl/tests/gl2_cameraeye":                         Bp2BuildDefaultTrue,
		"frameworks/native/opengl/tests/gl2_java":                              Bp2BuildDefaultTrue,
		"frameworks/native/opengl/tests/testLatency":                           Bp2BuildDefaultTrue,
		"frameworks/native/opengl/tests/testPauseResume":                       Bp2BuildDefaultTrue,
		"frameworks/native/opengl/tests/testViewport":                          Bp2BuildDefaultTrue,
		"frameworks/native/services/batteryservice":                            Bp2BuildDefaultTrue,
		"frameworks/proto_logging/stats":                                       Bp2BuildDefaultTrueRecursively,

		"hardware/interfaces":                                     Bp2BuildDefaultTrue,
		"hardware/interfaces/audio/aidl":                          Bp2BuildDefaultTrue,
		"hardware/interfaces/audio/aidl/common":                   Bp2BuildDefaultTrue,
		"hardware/interfaces/audio/aidl/default":                  Bp2BuildDefaultTrue,
		"hardware/interfaces/audio/aidl/sounddose":                Bp2BuildDefaultTrue,
		"hardware/interfaces/camera/metadata/aidl":                Bp2BuildDefaultTrueRecursively,
		"hardware/interfaces/common/aidl":                         Bp2BuildDefaultTrue,
		"hardware/interfaces/common/fmq/aidl":                     Bp2BuildDefaultTrue,
		"hardware/interfaces/common/support":                      Bp2BuildDefaultTrue,
		"hardware/interfaces/configstore/1.0":                     Bp2BuildDefaultTrue,
		"hardware/interfaces/configstore/1.1":                     Bp2BuildDefaultTrue,
		"hardware/interfaces/configstore/utils":                   Bp2BuildDefaultTrue,
		"hardware/interfaces/contexthub/aidl":                     Bp2BuildDefaultTrue,
		"hardware/interfaces/graphics/allocator/2.0":              Bp2BuildDefaultTrue,
		"hardware/interfaces/graphics/allocator/3.0":              Bp2BuildDefaultTrue,
		"hardware/interfaces/graphics/allocator/4.0":              Bp2BuildDefaultTrue,
		"hardware/interfaces/graphics/allocator/aidl":             Bp2BuildDefaultTrue,
		"hardware/interfaces/graphics/bufferqueue/1.0":            Bp2BuildDefaultTrue,
		"hardware/interfaces/graphics/bufferqueue/2.0":            Bp2BuildDefaultTrue,
		"hardware/interfaces/graphics/common/1.0":                 Bp2BuildDefaultTrue,
		"hardware/interfaces/graphics/common/1.1":                 Bp2BuildDefaultTrue,
		"hardware/interfaces/graphics/common/1.2":                 Bp2BuildDefaultTrue,
		"hardware/interfaces/graphics/common/aidl":                Bp2BuildDefaultTrue,
		"hardware/interfaces/graphics/mapper/2.0":                 Bp2BuildDefaultTrue,
		"hardware/interfaces/graphics/mapper/2.1":                 Bp2BuildDefaultTrue,
		"hardware/interfaces/graphics/mapper/3.0":                 Bp2BuildDefaultTrue,
		"hardware/interfaces/graphics/mapper/4.0":                 Bp2BuildDefaultTrue,
		"hardware/interfaces/health/1.0":                          Bp2BuildDefaultTrue,
		"hardware/interfaces/health/1.0/default":                  Bp2BuildDefaultTrue,
		"hardware/interfaces/health/2.0":                          Bp2BuildDefaultTrue,
		"hardware/interfaces/health/2.0/default":                  Bp2BuildDefaultTrue,
		"hardware/interfaces/health/2.0/utils":                    Bp2BuildDefaultTrueRecursively,
		"hardware/interfaces/health/2.1":                          Bp2BuildDefaultTrue,
		"hardware/interfaces/health/aidl":                         Bp2BuildDefaultTrue,
		"hardware/interfaces/health/utils":                        Bp2BuildDefaultTrueRecursively,
		"hardware/interfaces/media":                               Bp2BuildDefaultTrueRecursively,
		"hardware/interfaces/media/bufferpool/aidl/default/tests": Bp2BuildDefaultFalseRecursively,
		"hardware/interfaces/media/omx/1.0/vts":                   Bp2BuildDefaultFalseRecursively,
		"hardware/interfaces/neuralnetworks":                      Bp2BuildDefaultTrueRecursively,
		"hardware/interfaces/neuralnetworks/aidl/vts":             Bp2BuildDefaultFalseRecursively,
		"hardware/interfaces/neuralnetworks/1.0/vts":              Bp2BuildDefaultFalseRecursively,
		"hardware/interfaces/neuralnetworks/1.1/vts":              Bp2BuildDefaultFalseRecursively,
		"hardware/interfaces/neuralnetworks/1.2/vts":              Bp2BuildDefaultFalseRecursively,
		"hardware/interfaces/neuralnetworks/1.3/vts":              Bp2BuildDefaultFalseRecursively,
		"hardware/interfaces/neuralnetworks/1.4/vts":              Bp2BuildDefaultFalseRecursively,
		"hardware/interfaces/tests":                               Bp2BuildDefaultTrueRecursively,
		"hardware/interfaces/tests/extension":                     Bp2BuildDefaultFalseRecursively, // missing deps
		"hardware/interfaces/tests/msgq":                          Bp2BuildDefaultFalseRecursively, // missing deps

		"libnativehelper": Bp2BuildDefaultTrueRecursively,

		"packages/apps/DevCamera":                                    Bp2BuildDefaultTrue,
		"packages/apps/HTMLViewer":                                   Bp2BuildDefaultTrue,
		"packages/apps/Protips":                                      Bp2BuildDefaultTrue,
		"packages/apps/SafetyRegulatoryInfo":                         Bp2BuildDefaultTrue,
		"packages/apps/WallpaperPicker":                              Bp2BuildDefaultTrue,
		"packages/modules/Connectivity/bpf_progs":                    Bp2BuildDefaultTrueRecursively,
		"packages/modules/Connectivity/service-t":                    Bp2BuildDefaultTrueRecursively,
		"packages/modules/Connectivity/service/native":               Bp2BuildDefaultTrueRecursively,
		"packages/modules/Connectivity/staticlibs/native":            Bp2BuildDefaultTrueRecursively,
		"packages/modules/Connectivity/staticlibs/netd":              Bp2BuildDefaultTrueRecursively,
		"packages/modules/Connectivity/staticlibs/netd/libnetdutils": Bp2BuildDefaultTrueRecursively,
		"packages/modules/Connectivity/tests/unit/jni":               Bp2BuildDefaultTrueRecursively,
		"packages/modules/Gki/libkver":                               Bp2BuildDefaultTrue,
		"packages/modules/NetworkStack/common/captiveportal":         Bp2BuildDefaultTrue,
		"packages/modules/NeuralNetworks/apex":                       Bp2BuildDefaultTrue,
		"packages/modules/NeuralNetworks/apex/testing":               Bp2BuildDefaultTrue,
		"packages/modules/NeuralNetworks/driver/cache":               Bp2BuildDefaultTrueRecursively,
		"packages/modules/SdkExtensions/gen_sdk":                     Bp2BuildDefaultTrue,
		"packages/modules/StatsD/lib/libstatssocket":                 Bp2BuildDefaultTrueRecursively,
		"packages/modules/adb":                                       Bp2BuildDefaultTrue,
		"packages/modules/adb/apex":                                  Bp2BuildDefaultTrue,
		"packages/modules/adb/crypto":                                Bp2BuildDefaultTrueRecursively,
		"packages/modules/adb/fastdeploy":                            Bp2BuildDefaultTrue,
		"packages/modules/adb/libs":                                  Bp2BuildDefaultTrueRecursively,
		"packages/modules/adb/pairing_auth":                          Bp2BuildDefaultTrueRecursively,
		"packages/modules/adb/pairing_connection":                    Bp2BuildDefaultTrueRecursively,
		"packages/modules/adb/proto":                                 Bp2BuildDefaultTrueRecursively,
		"packages/modules/adb/tls":                                   Bp2BuildDefaultTrueRecursively,
		"packages/modules/common/proto":                              Bp2BuildDefaultTrue,
		"packages/providers/MediaProvider/tools/dialogs":             Bp2BuildDefaultFalse, // TODO(b/242834374)
		"packages/screensavers/Basic":                                Bp2BuildDefaultTrue,
		"packages/services/Car/tests/SampleRearViewCamera":           Bp2BuildDefaultFalse, // TODO(b/242834321)

		"platform_testing/libraries/annotations":              Bp2BuildDefaultTrueRecursively,
		"platform_testing/libraries/flag-helpers/libflagtest": Bp2BuildDefaultTrueRecursively,
		"platform_testing/tests/example":                      Bp2BuildDefaultTrueRecursively,

		"prebuilts/clang/host/linux-x86":                   Bp2BuildDefaultTrueRecursively,
		"prebuilts/gradle-plugin":                          Bp2BuildDefaultTrueRecursively,
		"prebuilts/module_sdk":                             Bp2BuildDefaultTrueRecursively,
		"prebuilts/runtime/mainline/platform/sdk":          Bp2BuildDefaultTrueRecursively,
		"prebuilts/sdk":                                    Bp2BuildDefaultTrue,
		"prebuilts/sdk/current/androidx":                   Bp2BuildDefaultTrue,
		"prebuilts/sdk/current/androidx-legacy":            Bp2BuildDefaultTrue,
		"prebuilts/sdk/current/extras/app-toolkit":         Bp2BuildDefaultTrue,
		"prebuilts/sdk/current/extras/constraint-layout-x": Bp2BuildDefaultTrue,
		"prebuilts/sdk/current/extras/material-design-x":   Bp2BuildDefaultTrue,
		"prebuilts/sdk/current/support":                    Bp2BuildDefaultTrue,
		"prebuilts/tools":                                  Bp2BuildDefaultTrue,
		"prebuilts/tools/common/m2":                        Bp2BuildDefaultTrue,
		"prebuilts/r8":                                     Bp2BuildDefaultTrueRecursively,

		"sdk/annotations":   Bp2BuildDefaultTrueRecursively,
		"sdk/dumpeventlog":  Bp2BuildDefaultTrue,
		"sdk/eventanalyzer": Bp2BuildDefaultTrue,

		"system/apex":                                            Bp2BuildDefaultFalse, // TODO(b/207466993): flaky failures
		"system/apex/apexer":                                     Bp2BuildDefaultTrue,
		"system/apex/libs":                                       Bp2BuildDefaultTrueRecursively,
		"system/apex/libs/libapexsupport":                        Bp2BuildDefaultFalseRecursively, // TODO(b/267572288): depends on rust
		"system/apex/proto":                                      Bp2BuildDefaultTrueRecursively,
		"system/apex/tools":                                      Bp2BuildDefaultTrueRecursively,
		"system/core/debuggerd":                                  Bp2BuildDefaultTrueRecursively,
		"system/core/diagnose_usb":                               Bp2BuildDefaultTrueRecursively,
		"system/core/fs_mgr":                                     Bp2BuildDefaultTrueRecursively,
		"system/core/healthd":                                    Bp2BuildDefaultTrue,
		"system/core/healthd/testdata":                           Bp2BuildDefaultTrue,
		"system/core/libasyncio":                                 Bp2BuildDefaultTrue,
		"system/core/libcrypto_utils":                            Bp2BuildDefaultTrueRecursively,
		"system/core/libcutils":                                  Bp2BuildDefaultTrueRecursively,
		"system/core/libpackagelistparser":                       Bp2BuildDefaultTrueRecursively,
		"system/core/libprocessgroup":                            Bp2BuildDefaultTrue,
		"system/core/libprocessgroup/cgrouprc":                   Bp2BuildDefaultTrue,
		"system/core/libprocessgroup/cgrouprc_format":            Bp2BuildDefaultTrue,
		"system/core/libsparse":                                  Bp2BuildDefaultTrueRecursively,
		"system/core/libstats/expresslog":                        Bp2BuildDefaultTrueRecursively,
		"system/core/libsuspend":                                 Bp2BuildDefaultTrue,
		"system/core/libsystem":                                  Bp2BuildDefaultTrueRecursively,
		"system/core/libsysutils":                                Bp2BuildDefaultTrueRecursively,
		"system/core/libutils":                                   Bp2BuildDefaultTrueRecursively,
		"system/core/libvndksupport":                             Bp2BuildDefaultTrueRecursively,
		"system/core/mkbootfs":                                   Bp2BuildDefaultTrueRecursively,
		"system/core/property_service/libpropertyinfoparser":     Bp2BuildDefaultTrueRecursively,
		"system/core/property_service/libpropertyinfoserializer": Bp2BuildDefaultTrueRecursively,
		"system/core/trusty/libtrusty":                           Bp2BuildDefaultTrue,
		"system/extras/f2fs_utils":                               Bp2BuildDefaultTrueRecursively,
		"system/extras/toolchain-extras":                         Bp2BuildDefaultTrue,
		"system/extras/verity":                                   Bp2BuildDefaultTrueRecursively,
		"system/hardware/interfaces/media":                       Bp2BuildDefaultTrueRecursively,
		"system/incremental_delivery/incfs":                      Bp2BuildDefaultTrue,
		"system/libartpalette":                                   Bp2BuildDefaultTrueRecursively,
		"system/libbase":                                         Bp2BuildDefaultTrueRecursively,
		"system/libfmq":                                          Bp2BuildDefaultTrue,
		"system/libhidl":                                         Bp2BuildDefaultTrue,
		"system/libhidl/libhidlmemory":                           Bp2BuildDefaultTrue,
		"system/libhidl/transport":                               Bp2BuildDefaultTrue,
		"system/libhidl/transport/allocator/1.0":                 Bp2BuildDefaultTrue,
		"system/libhidl/transport/base/1.0":                      Bp2BuildDefaultTrue,
		"system/libhidl/transport/manager/1.0":                   Bp2BuildDefaultTrue,
		"system/libhidl/transport/manager/1.1":                   Bp2BuildDefaultTrue,
		"system/libhidl/transport/manager/1.2":                   Bp2BuildDefaultTrue,
		"system/libhidl/transport/memory":                        Bp2BuildDefaultTrueRecursively,
		"system/libhidl/transport/safe_union/1.0":                Bp2BuildDefaultTrue,
		"system/libhidl/transport/token/1.0":                     Bp2BuildDefaultTrue,
		"system/libhidl/transport/token/1.0/utils":               Bp2BuildDefaultTrue,
		"system/libhwbinder":                                     Bp2BuildDefaultTrueRecursively,
		"system/libprocinfo":                                     Bp2BuildDefaultTrue,
		"system/libvintf":                                        Bp2BuildDefaultTrue,
		"system/libziparchive":                                   Bp2BuildDefaultTrueRecursively,
		"system/linkerconfig":                                    Bp2BuildDefaultTrueRecursively,
		"system/logging":                                         Bp2BuildDefaultTrueRecursively,
		"system/media":                                           Bp2BuildDefaultTrue,
		"system/media/alsa_utils":                                Bp2BuildDefaultTrueRecursively,
		"system/media/audio":                                     Bp2BuildDefaultTrueRecursively,
		"system/media/audio_utils":                               Bp2BuildDefaultTrueRecursively,
		"system/media/camera":                                    Bp2BuildDefaultTrueRecursively,
		"system/memory/libion":                                   Bp2BuildDefaultTrueRecursively,
		"system/memory/libmemunreachable":                        Bp2BuildDefaultTrueRecursively,
		"system/netd":                                            Bp2BuildDefaultTrue,
		"system/security/fsverity":                               Bp2BuildDefaultTrueRecursively,
		"system/sepolicy/apex":                                   Bp2BuildDefaultTrueRecursively,
		"system/testing/gtest_extras":                            Bp2BuildDefaultTrueRecursively,
		"system/timezone/apex":                                   Bp2BuildDefaultTrueRecursively,
		"system/timezone/output_data":                            Bp2BuildDefaultTrueRecursively,
		"system/timezone/testdata":                               Bp2BuildDefaultTrueRecursively,
		"system/timezone/testing":                                Bp2BuildDefaultTrueRecursively,
		"system/tools/aidl/build/tests_bp2build":                 Bp2BuildDefaultTrue,
		"system/tools/aidl/metadata":                             Bp2BuildDefaultTrue,
		"system/tools/hidl":                                      Bp2BuildDefaultTrueRecursively,
		"system/tools/mkbootimg":                                 Bp2BuildDefaultTrueRecursively,
		"system/tools/sysprop":                                   Bp2BuildDefaultTrue,
		"system/tools/xsdc/utils":                                Bp2BuildDefaultTrueRecursively,
		"system/unwinding/libunwindstack":                        Bp2BuildDefaultTrueRecursively,

		"test/vts/vts_hal_hidl_target": Bp2BuildDefaultTrueRecursively,

		"toolchain/pgo-profiles":                      Bp2BuildDefaultTrueRecursively,
		"tools/apifinder":                             Bp2BuildDefaultTrue,
		"tools/apksig":                                Bp2BuildDefaultTrue,
		"tools/dexter/slicer":                         Bp2BuildDefaultTrueRecursively,
		"tools/external_updater":                      Bp2BuildDefaultTrueRecursively,
		"tools/metalava":                              Bp2BuildDefaultTrueRecursively,
		"tools/platform-compat/java/android/compat":   Bp2BuildDefaultTrueRecursively,
		"tools/platform-compat/java/androidprocessor": Bp2BuildDefaultTrueRecursively,
		"tools/tradefederation/core/util_apps":        Bp2BuildDefaultTrueRecursively,
		"tools/tradefederation/prebuilts/filegroups":  Bp2BuildDefaultTrueRecursively,
	}

	Bp2buildKeepExistingBuildFile = map[string]bool{
		// This is actually build/bazel/build.BAZEL symlinked to ./BUILD
		".":/*recursive = */ false,

		"build/bazel":/* recursive = */ true,
		"build/make/core":/* recursive = */ false,
		"build/bazel_common_rules":/* recursive = */ true,
		"build/make/target/product/security":/* recursive = */ false,
		// build/make/tools/signapk BUILD file is generated, so build/make/tools is not recursive.
		"build/make/tools":/* recursive = */ false,
		"build/pesto":/* recursive = */ true,
		"build/soong":/* recursive = */ true,

		// external/bazelbuild-rules_android/... is needed by mixed builds, otherwise mixed builds analysis fails
		// e.g. ERROR: Analysis of target '@soong_injection//mixed_builds:buildroot' failed
		"external/bazelbuild-rules_android":/* recursive = */ true,
		"external/bazelbuild-rules_cc":/* recursive = */ true,
		"external/bazelbuild-rules_java":/* recursive = */ true,
		"external/bazelbuild-rules_license":/* recursive = */ true,
		"external/bazelbuild-rules_go":/* recursive = */ true,
		"external/bazelbuild-rules_python":/* recursive = */ true,
		"external/bazelbuild-rules_rust":/* recursive = */ true,
		"external/bazelbuild-rules_testing":/* recursive = */ true,
		"external/bazelbuild-kotlin-rules":/* recursive = */ true,
		"external/bazel-skylib":/* recursive = */ true,
		"external/protobuf":/* recursive = */ false,
		"external/python/absl-py":/* recursive = */ true,

		"external/compiler-rt/lib/cfi":/* recursive = */ false,

		// this BUILD file is globbed by //external/icu/icu4c/source:icu4c_test_data's "data/**/*".
		"external/icu/icu4c/source/data/unidata/norm2":/* recursive = */ false,

		// Building manually due to b/179889880: resource files cross package boundary
		"packages/apps/Music":/* recursive = */ true,

		"prebuilts/abi-dumps/platform":/* recursive = */ true,
		"prebuilts/abi-dumps/ndk":/* recursive = */ true,
		"prebuilts/bazel":/* recursive = */ true,
		"prebuilts/bundletool":/* recursive = */ true,
		"prebuilts/clang/host/linux-x86":/* recursive = */ false,
		"prebuilts/clang-tools":/* recursive = */ true,
		"prebuilts/gcc":/* recursive = */ true,
		"prebuilts/build-tools":/* recursive = */ true,
		"prebuilts/jdk/jdk8":/* recursive = */ true,
		"prebuilts/jdk/jdk17":/* recursive = */ true,
		"prebuilts/misc":/* recursive = */ false, // not recursive because we need bp2build converted build files in prebuilts/misc/common/asm
		"prebuilts/sdk":/* recursive = */ false,
		"prebuilts/sdk/tools":/* recursive = */ false,
		"prebuilts/r8":/* recursive = */ false,
		"prebuilts/runtime":/* recursive = */ false,
		"prebuilts/rust":/* recursive = */ true,

		// not recursive due to conflicting workspace paths in tools/atest/bazel/rules
		"tools/asuite/atest":/* recursive = */ false,
		"tools/asuite/atest/bazel/reporter":/* recursive = */ true,

<<<<<<< HEAD
		// TODO(b/266459895): remove this and the placeholder BUILD file after re-enabling libunwindstack
		"external/rust/crates/rustc-demangle-capi":/* recursive = */ false,

		"vendor/lineage-priv/keys":/* recursive = */ false,
=======
		// Used for testing purposes only. Should not actually exist in the real source tree.
		"testpkg/keep_build_file":/* recursive = */ false,
>>>>>>> cbb3f85c
	}

	Bp2buildModuleAlwaysConvertList = []string{
		"aconfig.test.cpp",
		"AconfigJavaHostTest",
		// aconfig
		"libonce_cell",
		"libanyhow",
		"libunicode_segmentation",
		"libmemchr",
		"libbitflags-1.3.2",
		"libryu",
		"libitoa",
		"libos_str_bytes",
		"libheck",
		"libclap_lex",
		"libsyn",
		"libquote",
		"libunicode_ident",
		"libproc_macro2",
		"libthiserror_impl",
		"libserde_derive",
		"libclap_derive",
		"libthiserror",
		"libserde",
		"libclap",
		"libbytes",
		"libprotobuf_support",
		"libtinytemplate",
		"libserde_json",
		"libprotobuf",

		"protoc-gen-rust",
		"libprotobuf_codegen",
		"libprotobuf_parse",
		"libregex",
		"libtempfile",
		"libwhich",
		"libregex_syntax",
		"libfastrand",
		"libeither",
		"libaho_corasick",
		"liblibc",
		"libcfg_if",
		"liblog_rust",
		"libgetrandom",
		"libremove_dir_all",
		"libahash",
		"libhashbrown",
		"libindexmap",
		"libaconfig_protos",
		"libpaste",
		"aconfig",

		// ext
		"tagsoup",

		// framework-minus-apex
		"AndroidFrameworkLintChecker",
		"ImmutabilityAnnotationProcessor",
		"debian.mime.types.minimized",
		"framework-javastream-protos",
		"libview-inspector-annotation-processor",

		// services
		"apache-commons-math",
		"cbor-java",
		"icu4j_calendar_astronomer",
		"statslog-art-java-gen",

		"AndroidCommonLint",
		"ImmutabilityAnnotation",
		"ImmutabilityAnnotationProcessorHostLibrary",

		"libidmap2_policies",
		"libSurfaceFlingerProp",
		"toolbox_input_labels",

		// cc mainline modules

		// com.android.media.swcodec
		"com.android.media.swcodec",
		"com.android.media.swcodec-androidManifest",
		"com.android.media.swcodec-ld.config.txt",
		"com.android.media.swcodec-mediaswcodec.32rc",
		"com.android.media.swcodec-mediaswcodec.rc",
		"com.android.media.swcodec.certificate",
		"com.android.media.swcodec.key",
		"test_com.android.media.swcodec",

		// deps
		"code_coverage.policy",
		"code_coverage.policy.other",
		"codec2_soft_exports",
		"compatibility_matrix_schema",
		"framework-connectivity-protos",
		"framework-connectivity-javastream-protos",
		"gemmlowp_headers",
		"gl_headers",
		"libandroid_runtime_lazy",
		"libandroid_runtime_vm_headers",
		"libaudioclient_aidl_conversion_util",
		"libbinder_headers_platform_shared",
		"libbinderthreadstateutils",
		"libbluetooth-types-header",
		"libcodec2",
		"libcodec2_headers",
		"libcodec2_internal",
		"libdmabufheap",
		"libgsm",
		"libgrallocusage",
		"libgralloctypes",
		"libnativewindow",
		"libneuralnetworks",
		"libneuralnetworks_static",
		"libgraphicsenv",
		"libhardware_headers",
		"libnativeloader-headers",
		"libnativewindow_headers",
		"libneuralnetworks_headers",
		"libneuralnetworks_packageinfo",
		"libopus",
		"libprocpartition",
		"libruy_static",
		"libandroidio",
		"libandroidio_srcs",
		"libserviceutils",
		"libsurfaceflinger_headers",
		"libsync",
		"libtextclassifier_hash_headers",
		"libtextclassifier_hash_static",
		"libtflite_kernel_utils",
		"libtinyxml2",
		"libvorbisidec",
		"media_ndk_headers",
		"media_plugin_headers",
		"mediaswcodec.policy",
		"mediaswcodec.xml",
		"neuralnetworks_types",
		"libneuralnetworks_common",
		"philox_random",
		"philox_random_headers",
		"server_configurable_flags",
		"service-permission-streaming-proto-sources",
		"statslog_neuralnetworks.cpp",
		"statslog_neuralnetworks.h",
		"tensorflow_headers",

		"libstagefright_bufferpool@2.0",
		"libstagefright_bufferpool@2.0.1",
		"libSurfaceFlingerProp",

		// prebuilts
		"prebuilt_stats-log-api-gen",
		"prebuilt_aapt2",

		// fastboot
		"fastboot",
		"libfastboot",

		"PluginCoreLib",
		"dagger2",
		"dagger2-android-annotation-stubs",
		"dagger2-bootstrap-compiler",
		"dagger2-producers",
		"okio-lib",
		"setupdesign-strings",

		//external/avb
		"avbtool",
		"libavb",
		"avb_headers",

		//external/libxml2
		"xmllint",
		"libxml2",

		//external/fec
		"libfec_rs",

		//system/extras/ext4_utils
		"libext4_utils",
		"mke2fs_conf",
		"mkuserimg_mke2fs",
		"blk_alloc_to_base_fs",

		//system/extras/libfec
		"libfec",

		//system/extras/squashfs_utils
		"libsquashfs_utils",

		//packages/apps/Car/libs/car-ui-lib/car-ui-androidx
		// genrule dependencies for java_imports
		"car-ui-androidx-annotation-nodeps",
		"car-ui-androidx-collection-nodeps",
		"car-ui-androidx-core-common-nodeps",
		"car-ui-androidx-lifecycle-common-nodeps",
		"car-ui-androidx-constraintlayout-solver-nodeps",

		//frameworks/native/libs/input
		"inputconstants_aidl",

		// needed for aidl_interface's ndk backend
		"libbinder_ndk",

		"libusb",

		//frameworks/native/cmds/cmd
		"libcmd",

		//system/chre
		"chre_api",

		//system/gsid
		"libgsi",
		"libgsi_headers",

		//system/core/libkeyutils
		"libkeyutils",

		//bootable/recovery/otautil
		"libotautil",

		//system/vold
		"libvold_headers",

		//system/extras/libfscrypt
		"libfscrypt",

		//bootable/recovery/fuse_sideload
		"libfusesideload",

		"libcodec2_aidl",
		"libcodec2_hidl@1.0",
		"libcodec2_hidl@1.1",
		"libcodec2_hidl@1.2",
		"libcodec2_hidl_plugin_stub",
		"libcodec2_hidl_plugin",
		"libcodec2_hal_common",
		"libstagefright_bufferqueue_helper_novndk",
		"libGLESv2",
		"libEGL",
		"libcodec2_vndk",
		"libnativeloader_lazy",
		"libnativeloader",
		"libEGL_getProcAddress",
		"libEGL_blobCache",

		"mediaswcodec",
		"libmedia_headers",
		"libmedia_codecserviceregistrant",
		"libsfplugin_ccodec_utils",
		"libcodec2_soft_aacenc",
		"libcodec2_soft_amrnbdec",
		"libcodec2_soft_amrnbenc",
		"libcodec2_soft_amrwbdec",
		"libcodec2_soft_amrwbenc",
		"libcodec2_soft_hevcdec",
		"libcodec2_soft_hevcenc",
		"libcodec2_soft_g711alawdec",
		"libcodec2_soft_g711mlawdec",
		"libcodec2_soft_mpeg2dec",
		"libcodec2_soft_h263dec",
		"libcodec2_soft_h263enc",
		"libcodec2_soft_mpeg4dec",
		"libcodec2_soft_mpeg4enc",
		"libcodec2_soft_mp3dec",
		"libcodec2_soft_vorbisdec",
		"libcodec2_soft_opusdec",
		"libcodec2_soft_opusenc",
		"libcodec2_soft_vp8dec",
		"libcodec2_soft_vp9dec",
		"libcodec2_soft_av1dec_gav1",
		"libcodec2_soft_av1dec_dav1d",
		"libcodec2_soft_vp8enc",
		"libcodec2_soft_vp9enc",
		"libcodec2_soft_rawdec",
		"libcodec2_soft_flacdec",
		"libcodec2_soft_flacenc",
		"libcodec2_soft_gsmdec",
		"libcodec2_soft_avcdec",
		"libcodec2_soft_avcenc",
		"libcodec2_soft_aacdec",
		"libcodec2_soft_common",

		// kotlin srcs in java libs
		"kotlinx_atomicfu",

		// kotlin srcs in java binary
		"AnalyzerKt",
		"trebuchet-core",

		// kotlin srcs in android_library
		"renderscript_toolkit",

		//kotlin srcs in android_binary
		"MusicKotlin",

		// java_library with prebuilt sdk_version
		"android-common",

		// checked in current.txt for merged_txts
		"non-updatable-current.txt",
		"non-updatable-system-current.txt",
		"non-updatable-module-lib-current.txt",
		"non-updatable-system-server-current.txt",

		// for api_fingerprint.txt generation
		"api_fingerprint",

		// for building com.android.neuralnetworks
		"libimapper_stablec",
		"libimapper_providerutils",

		// min_sdk_version in android_app
		"CtsShimUpgrade",

		"art_cmdlineparser_headers",

		// Mainline Module Apps
		"CaptivePortalLogin",
		"ModuleMetadata",

		"libstagefright_headers",

		// Apps with JNI libs
		"SimpleJNI",
		"libsimplejni",

		// aidl
		"aidl",
		"libaidl-common",

		// Used by xsd_config
		"xsdc",

		// cc_test that can be run by b test
		"binderRpcWireProtocolTest",
		"binderUnitTest",
		"cpu_features-bit_utils_test",
		"android.hardware.audio.common.test.utility_tests",
		"HalAudioStreamWorkerTest",
		"libjavacore-unit-tests",
		"NeuralNetworksTest_utils",
		"NeuralNetworksTest_logtag",
		"NeuralNetworksTest_operations",
		"nanoapp_chqts_shared_tests",
		"fakeservicemanager_test",
		"tristate_test",
		"binderUtilsHostTest",
		"run_dex2oat_test",
		"bluetooth-address-unit-tests",

		// for platform_compat_config
		"process-compat-config",

		// cc_* modules with rscript srcs
		"rstest-latency",
		"libRScpp_static",
		"rs-headers",
		"rs_script_api",
		"libRSDispatch",

		// hal_unit_tests and deps
		"chre_flatbuffers",
		"event_logger",
		"hal_unit_tests",

		"merge_annotation_zips_test",

		// java_resources with multiple resource_dirs
		"emma",

		// NDK STL
		"ndk_libc++abi",
		"ndk_libunwind",
		"ndk_libc++_static",
		"ndk_libc++_shared",
		"ndk_system",

		// allowlist //prebuilts/common/misc/androidx-test/...
		"androidx.test.runner",
		"androidx.test.runner-nodeps",
		"androidx.test.services.storage",
		"androidx.test.services.storage-nodeps",
		"androidx.test.monitor",
		"androidx.test.monitor-nodeps",
		"androidx.test.annotation",
		"androidx.test.annotation-nodeps",

		// jni deps of an internal android_test (b/297405812)
		"libopenjdkjvmti_headers",

		// tradefed deps
		"apache-commons-compress",
		"tradefed-protos",
		"grpc-java",
		"grpc-java-api",
		"grpc-java-auth",
		"grpc-java-context",
		"grpc-java-core",
		"grpc-java-core-inprocess",
		"grpc-java-core-internal",
		"grpc-java-core-util",
		"grpc-java-protobuf",
		"grpc-java-protobuf-lite",
		"grpc-java-stub",
		"grpc-java-annotation-stubs",
		"grpc-java-annotation-stubs-srcjar",
		"gen_annotations",
		"opencensus-java-contrib-grpc-metrics",
		"opencensus-java-api",
		"gson",
		"GsonBuildConfig.java",
		"gson_version_generator",
		"lab-resource-grpc",
		"blueprint-deptools",
		"protoc-gen-grpc-java-plugin",
		"tf-remote-client",
		"tradefed-lite",
		"tradefed-isolation-protos",
		"snakeyaml_patched_src_files",
		"asuite_proto_java",
		"tradefed-service-grpc-lib",
		"tradefed-invocation-grpc",
		"tradefed-external-dependencies",
		"tradefed-dynamic-sharding-grpc",
		"tradefed-device-manager-grpc",
		"statsd_internal_protos",
		"snakeyaml",
		"loganalysis",
		"junit-params",
		"grpc-java-testing",
		"grpc-java-netty-shaded",
		"aoa-helper",
		"test-services.apk",
		"test-composers",
		"py3-stdlib-prebuilt-srcs",
		"platformprotos",
		"test-services-normalized.apk",
		"tradefed-common-util",
		"tradefed-clearcut-client",
		"tradefed-result-interfaces",
		"tradefed-device-build-interfaces",
		"tradefed-invocation-interfaces",
		"tradefed-lib-core",

		"libandroid_net_connectivity_com_android_net_module_util_jni",
		"libservice-connectivity",

		"mainline_modules_sdks_test",

		"fake_device_config",
	}

	Bp2buildModuleTypeAlwaysConvertList = []string{
		// go/keep-sorted start
		"aconfig_declarations",
		"aconfig_value_set",
		"aconfig_values",
		"aidl_interface_headers",
		"bpf",
		"cc_aconfig_library",
		"cc_prebuilt_library",
		"cc_prebuilt_library_headers",
		"cc_prebuilt_library_shared",
		"cc_prebuilt_library_static",
		"combined_apis",
		"droiddoc_exported_dir",
		"java_aconfig_library",
		"java_import",
		"java_import_host",
		"java_sdk_library",
		"java_sdk_library_import",
		"license",
		"linker_config",
		"ndk_headers",
		"ndk_library",
		"sysprop_library",
		"versioned_ndk_headers",
		"xsd_config",
		// go/keep-sorted end
	}

	// Add the names of modules that bp2build should never convert, if it is
	// in the package allowlist.  An error will be thrown if a module must
	// not be here and in the alwaysConvert lists.
	//
	// For prebuilt modules (e.g. android_library_import), remember to add
	// the "prebuilt_" prefix to the name, so that it's differentiable from
	// the source versions within Soong's module graph.
	Bp2buildModuleDoNotConvertList = []string{

		// rust modules that have cc deps
		"liblogger",
		"libbssl_ffi",
		"libbssl_ffi_nostd",
		"pull_rust",
		"libstatslog_rust",
		"libstatslog_rust_header",
		"libflatbuffers",
		"liblog_event_list",
		"libminijail_rust",
		"libminijail_sys",
		"libfsverity_rs",
		"libtombstoned_client_rust",

		// TODO(b/263326760): Failed already.
		"minijail_compiler_unittest",
		"minijail_parser_unittest",

		// cc bugs

		// TODO(b/198619163) module has same name as source
		"logtagd.rc",

		"libgtest_ndk_c++", "libgtest_main_ndk_c++", // TODO(b/201816222): Requires sdk_version support.

		// TODO(b/202876379): has arch-variant static_executable
		"linkerconfig",
		"mdnsd",
		"libcutils_test_static",
		"KernelLibcutilsTest",

		"linker",    // TODO(b/228316882): cc_binary uses link_crt
		"versioner", // TODO(b/228313961):  depends on prebuilt shared library libclang-cpp_host as a shared library, which does not supply expected providers for a shared library

		// requires host tools for apexer
		"apexer_test", "apexer_test_host_tools", "host_apex_verifier", "host-apex-verifier",

		// java bugs
		"libbase_ndk",           // TODO(b/186826477): fails to link libctscamera2_jni for device (required for CtsCameraTestCases)
		"bouncycastle",          // TODO(b/274474005): Need support for custom system_modules.
		"bouncycastle-test-lib", // TODO(b/274474005): Reverse dependency of bouncycastle

		// genrule incompatibilities
		"brotli-fuzzer-corpus",                                       // TODO(b/202015218): outputs are in location incompatible with bazel genrule handling.
		"platform_tools_properties", "build_tools_source_properties", // TODO(b/203369847): multiple genrules in the same package creating the same file

		// aar support
		"prebuilt_car-ui-androidx-core-common", // TODO(b/224773339), genrule dependency creates an .aar, not a .jar
		// ERROR: The dependencies for the following 1 jar(s) are not complete.
		// 1.bazel-out/android_target-fastbuild/bin/prebuilts/tools/common/m2/_aar/robolectric-monitor-1.0.2-alpha1/classes_and_libs_merged.jar
		"prebuilt_robolectric-monitor-1.0.2-alpha1",

		// path property for filegroups
		"conscrypt",                        // TODO(b/210751803), we don't handle path property for filegroups
		"conscrypt-for-host",               // TODO(b/210751803), we don't handle path property for filegroups
		"host-libprotobuf-java-full",       // TODO(b/210751803), we don't handle path property for filegroups
		"libprotobuf-internal-python-srcs", // TODO(b/210751803), we don't handle path property for filegroups

		// go deps.
		// TODO: b/305091740 - Rely on bp2build_deps to remove these dependencies.
		"analyze_bcpf",              // depends on bpmodify a blueprint_go_binary.
		"analyze_bcpf_test",         // depends on bpmodify a blueprint_go_binary.
		"host_bionic_linker_asm",    // depends on extract_linker, a go binary.
		"host_bionic_linker_script", // depends on extract_linker, a go binary.

		// rust support
		"libtombstoned_client_rust_bridge_code", "libtombstoned_client_wrapper", // rust conversions are not supported

		// TODO: b/303474748 - aidl rules for java are incompatible with parcelable declarations
		"modules-utils-list-slice",
		"modules-utils-os",
		"modules-utils-synchronous-result-receiver",

		// aidl files not created
		"overlayable_policy_aidl_interface",

		// cc_test related.
		// b/274164834 "Could not open Configuration file test.cfg"
		"svcenc", "svcdec",

		// Failing host cc_tests
		"gtest_isolated_tests",
		"libunwindstack_unit_test",
		"power_tests", // failing test on server, but not on host

		// reflect: call of reflect.Value.NumField on interface Value
		// affects all cc_tests that depend on art_defaults
		"libnativebridge-tests",
		"libnativeloader_test",
		"art_libnativebridge_cts_tests",
		"art_standalone_libdexfile_external_tests",
		"art_standalone_libdexfile_support_tests",
		"libnativebridge-lazy-tests",
		"libnativebridge-test-case",
		"libnativebridge2-test-case",
		"libnativebridge3-test-case",
		"libnativebridge6-test-case",
		"libnativebridge6prezygotefork",

		"libandroidfw_tests", // failing due to data path issues

		// error: overriding commands for target
		// `out/host/linux-x86/nativetest64/gmock_tests/gmock_tests__cc_runner_test',
		// previously defined at out/soong/installs-aosp_arm.mk:64919`
		"gmock_tests",

		// cc_test with unconverted deps, or are device-only (and not verified to pass yet)
		"AMRWBEncTest",
		"avcdec",
		"avcenc",
		"boringssl_test_support", //b/244431896
		"cfi_test_helper",
		"cintltst32",
		"cintltst64",
		"compare",
		"cpuid",
		"elftls_dlopen_ie_error_helper",
		"fdtrack_test",
		"google-benchmark-test",
		"gtest-typed-test_test",
		"gtest_tests",
		"gtest_tests_no_main",
		"gwp_asan_unittest",
		"half_test",
		"hashcombine_test",
		"hevcdec",
		"hevcenc",
		"i444tonv12_eg",
		"icu4c_sample_break",
		"intltest32",
		"intltest64",
		"ion-unit-tests",
		"jemalloc5_integrationtests",
		"jemalloc5_unittests",
		"jemalloc5_stresstests", // run by run_jemalloc_tests.sh and will be deleted after V
		"libcutils_sockets_test",
		"libhwbinder_latency",
		"liblog-host-test", // failing tests
		"libminijail_test",
		"libminijail_unittest_gtest",
		"libpackagelistparser_test",
		"libprotobuf_vendor_suffix_test",
		"libstagefright_amrnbenc_test",
		"libstagefright_amrwbdec_test", // error: did not report any run
		"libstagefright_m4vh263enc_test",
		"libvndksupport-tests",
		"libyuv_unittest",
		"linker-unit-tests",
		"malloc_debug_system_tests",
		"malloc_debug_unit_tests",
		"malloc_hooks_system_tests",
		"mat_test",
		"mathtest",
		"memunreachable_test",
		"metadata_tests",
		"mpeg2dec",
		"mvcdec",
		"pngtest",
		"preinit_getauxval_test_helper",
		"preinit_syscall_test_helper",
		"psnr",
		"quat_test",
		"scudo_unit_tests",
		"thread_exit_cb_helper",
		"ulp",
		"vec_test",
		"yuvconstants",
		"yuvconvert",

		// cc_test_library
		"clang_diagnostic_tests",
		"exec_linker_helper_lib",
		"fortify_disabled_for_tidy",
		"ld_config_test_helper_lib1",
		"ld_config_test_helper_lib2",
		"ld_config_test_helper_lib3",
		"ld_preload_test_helper_lib1",
		"ld_preload_test_helper_lib2",
		"libBionicElfTlsLoaderTests",
		"libBionicElfTlsTests",
		"libBionicElfTlsTests",
		"libBionicFramePointerTests",
		"libBionicFramePointerTests",
		"libBionicStandardTests",
		"libBionicStandardTests",
		"libBionicTests",
		"libart-broken",
		"libatest_simple_zip",
		"libcfi-test",
		"libcfi-test-bad",
		"libcrash_test",
		"libcrypto_fuzz_unsafe",
		"libdl_preempt_test_1",
		"libdl_preempt_test_2",
		"libdl_test_df_1_global",
		"libdlext_test",
		"libdlext_test_different_soname",
		"libdlext_test_fd",
		"libdlext_test_norelro",
		"libdlext_test_recursive",
		"libdlext_test_zip",
		"libdvrcommon_test",
		"libfortify1-new-tests-clang",
		"libfortify1-new-tests-clang",
		"libfortify1-tests-clang",
		"libfortify1-tests-clang",
		"libfortify2-new-tests-clang",
		"libfortify2-new-tests-clang",
		"libfortify2-tests-clang",
		"libfortify2-tests-clang",
		"libgnu-hash-table-library",
		"libicutest_static",
		"liblinker_reloc_bench_000",
		"liblinker_reloc_bench_001",
		"liblinker_reloc_bench_002",
		"liblinker_reloc_bench_003",
		"liblinker_reloc_bench_004",
		"liblinker_reloc_bench_005",
		"liblinker_reloc_bench_006",
		"liblinker_reloc_bench_007",
		"liblinker_reloc_bench_008",
		"liblinker_reloc_bench_009",
		"liblinker_reloc_bench_010",
		"liblinker_reloc_bench_011",
		"liblinker_reloc_bench_012",
		"liblinker_reloc_bench_013",
		"liblinker_reloc_bench_014",
		"liblinker_reloc_bench_015",
		"liblinker_reloc_bench_016",
		"liblinker_reloc_bench_017",
		"liblinker_reloc_bench_018",
		"liblinker_reloc_bench_019",
		"liblinker_reloc_bench_020",
		"liblinker_reloc_bench_021",
		"liblinker_reloc_bench_022",
		"liblinker_reloc_bench_023",
		"liblinker_reloc_bench_024",
		"liblinker_reloc_bench_025",
		"liblinker_reloc_bench_026",
		"liblinker_reloc_bench_027",
		"liblinker_reloc_bench_028",
		"liblinker_reloc_bench_029",
		"liblinker_reloc_bench_030",
		"liblinker_reloc_bench_031",
		"liblinker_reloc_bench_032",
		"liblinker_reloc_bench_033",
		"liblinker_reloc_bench_034",
		"liblinker_reloc_bench_035",
		"liblinker_reloc_bench_036",
		"liblinker_reloc_bench_037",
		"liblinker_reloc_bench_038",
		"liblinker_reloc_bench_039",
		"liblinker_reloc_bench_040",
		"liblinker_reloc_bench_041",
		"liblinker_reloc_bench_042",
		"liblinker_reloc_bench_043",
		"liblinker_reloc_bench_044",
		"liblinker_reloc_bench_045",
		"liblinker_reloc_bench_046",
		"liblinker_reloc_bench_047",
		"liblinker_reloc_bench_048",
		"liblinker_reloc_bench_049",
		"liblinker_reloc_bench_050",
		"liblinker_reloc_bench_051",
		"liblinker_reloc_bench_052",
		"liblinker_reloc_bench_053",
		"liblinker_reloc_bench_054",
		"liblinker_reloc_bench_055",
		"liblinker_reloc_bench_056",
		"liblinker_reloc_bench_057",
		"liblinker_reloc_bench_058",
		"liblinker_reloc_bench_059",
		"liblinker_reloc_bench_060",
		"liblinker_reloc_bench_061",
		"liblinker_reloc_bench_062",
		"liblinker_reloc_bench_063",
		"liblinker_reloc_bench_064",
		"liblinker_reloc_bench_065",
		"liblinker_reloc_bench_066",
		"liblinker_reloc_bench_067",
		"liblinker_reloc_bench_068",
		"liblinker_reloc_bench_069",
		"liblinker_reloc_bench_070",
		"liblinker_reloc_bench_071",
		"liblinker_reloc_bench_072",
		"liblinker_reloc_bench_073",
		"liblinker_reloc_bench_074",
		"liblinker_reloc_bench_075",
		"liblinker_reloc_bench_076",
		"liblinker_reloc_bench_077",
		"liblinker_reloc_bench_078",
		"liblinker_reloc_bench_079",
		"liblinker_reloc_bench_080",
		"liblinker_reloc_bench_081",
		"liblinker_reloc_bench_082",
		"liblinker_reloc_bench_083",
		"liblinker_reloc_bench_084",
		"liblinker_reloc_bench_085",
		"liblinker_reloc_bench_086",
		"liblinker_reloc_bench_087",
		"liblinker_reloc_bench_088",
		"liblinker_reloc_bench_089",
		"liblinker_reloc_bench_090",
		"liblinker_reloc_bench_091",
		"liblinker_reloc_bench_092",
		"liblinker_reloc_bench_093",
		"liblinker_reloc_bench_094",
		"liblinker_reloc_bench_095",
		"liblinker_reloc_bench_096",
		"liblinker_reloc_bench_097",
		"liblinker_reloc_bench_098",
		"liblinker_reloc_bench_099",
		"liblinker_reloc_bench_100",
		"liblinker_reloc_bench_101",
		"liblinker_reloc_bench_102",
		"liblinker_reloc_bench_103",
		"liblinker_reloc_bench_104",
		"liblinker_reloc_bench_105",
		"liblinker_reloc_bench_106",
		"liblinker_reloc_bench_107",
		"liblinker_reloc_bench_108",
		"liblinker_reloc_bench_109",
		"liblinker_reloc_bench_110",
		"liblinker_reloc_bench_111",
		"liblinker_reloc_bench_112",
		"liblinker_reloc_bench_113",
		"liblinker_reloc_bench_114",
		"liblinker_reloc_bench_115",
		"liblinker_reloc_bench_116",
		"liblinker_reloc_bench_117",
		"liblinker_reloc_bench_118",
		"liblinker_reloc_bench_119",
		"liblinker_reloc_bench_120",
		"liblinker_reloc_bench_121",
		"liblinker_reloc_bench_122",
		"liblinker_reloc_bench_123",
		"liblinker_reloc_bench_124",
		"liblinker_reloc_bench_125",
		"liblinker_reloc_bench_126",
		"liblinker_reloc_bench_127",
		"liblinker_reloc_bench_128",
		"liblinker_reloc_bench_129",
		"liblinker_reloc_bench_130",
		"liblinker_reloc_bench_131",
		"liblinker_reloc_bench_132",
		"liblinker_reloc_bench_133",
		"liblinker_reloc_bench_134",
		"liblinker_reloc_bench_135",
		"liblinker_reloc_bench_136",
		"liblinker_reloc_bench_137",
		"liblinker_reloc_bench_138",
		"liblinker_reloc_bench_139",
		"liblinker_reloc_bench_140",
		"liblinker_reloc_bench_141",
		"liblinker_reloc_bench_142",
		"liblinker_reloc_bench_143",
		"liblinker_reloc_bench_144",
		"liblinker_reloc_bench_145",
		"liblinker_reloc_bench_146",
		"liblinker_reloc_bench_147",
		"liblinker_reloc_bench_148",
		"liblinker_reloc_bench_149",
		"liblinker_reloc_bench_150",
		"liblinker_reloc_bench_151",
		"liblinker_reloc_bench_152",
		"liblinker_reloc_bench_153",
		"liblinker_reloc_bench_154",
		"liblinker_reloc_bench_155",
		"liblinker_reloc_bench_156",
		"liblinker_reloc_bench_157",
		"liblinker_reloc_bench_158",
		"liblinker_reloc_bench_159",
		"liblinker_reloc_bench_160",
		"liblinker_reloc_bench_161",
		"liblinker_reloc_bench_162",
		"liblinker_reloc_bench_163",
		"liblinker_reloc_bench_164",
		"liblinker_reloc_bench_165",
		"liblinker_reloc_bench_166",
		"liblinker_reloc_bench_167",
		"liblinker_reloc_bench_168",
		"libns_hidden_child_app",
		"libns_hidden_child_global",
		"libns_hidden_child_internal",
		"libns_hidden_child_public",
		"libnstest_dlopened",
		"libnstest_ns_a_public1",
		"libnstest_ns_a_public1_internal",
		"libnstest_ns_b_public2",
		"libnstest_ns_b_public3",
		"libnstest_private",
		"libnstest_private_external",
		"libnstest_public",
		"libnstest_public_internal",
		"libnstest_root",
		"libnstest_root_not_isolated",
		"librelocations-ANDROID_REL",
		"librelocations-ANDROID_RELR",
		"librelocations-RELR",
		"librelocations-fat",
		"libsegment_gap_inner",
		"libsegment_gap_outer",
		"libssl_fuzz_unsafe",
		"libstatssocket_private",
		"libsysv-hash-table-library",
		"libtest_atexit",
		"libtest_check_order_dlsym",
		"libtest_check_order_dlsym_1_left",
		"libtest_check_order_dlsym_2_right",
		"libtest_check_order_dlsym_3_c",
		"libtest_check_order_dlsym_a",
		"libtest_check_order_dlsym_b",
		"libtest_check_order_dlsym_d",
		"libtest_check_order_reloc_root",
		"libtest_check_order_reloc_root_1",
		"libtest_check_order_reloc_root_2",
		"libtest_check_order_reloc_siblings",
		"libtest_check_order_reloc_siblings_1",
		"libtest_check_order_reloc_siblings_2",
		"libtest_check_order_reloc_siblings_3",
		"libtest_check_order_reloc_siblings_a",
		"libtest_check_order_reloc_siblings_b",
		"libtest_check_order_reloc_siblings_c",
		"libtest_check_order_reloc_siblings_c_1",
		"libtest_check_order_reloc_siblings_c_2",
		"libtest_check_order_reloc_siblings_d",
		"libtest_check_order_reloc_siblings_e",
		"libtest_check_order_reloc_siblings_f",
		"libtest_check_rtld_next_from_library",
		"libtest_dlopen_df_1_global",
		"libtest_dlopen_from_ctor",
		"libtest_dlopen_from_ctor_main",
		"libtest_dlopen_weak_undefined_func",
		"libtest_dlsym_df_1_global",
		"libtest_dlsym_from_this",
		"libtest_dlsym_from_this_child",
		"libtest_dlsym_from_this_grandchild",
		"libtest_dlsym_weak_func",
		"libtest_dt_runpath_a",
		"libtest_dt_runpath_b",
		"libtest_dt_runpath_c",
		"libtest_dt_runpath_d",
		"libtest_dt_runpath_d_zip",
		"libtest_dt_runpath_x",
		"libtest_dt_runpath_y",
		"libtest_elftls_dynamic",
		"libtest_elftls_dynamic_filler_1",
		"libtest_elftls_dynamic_filler_2",
		"libtest_elftls_dynamic_filler_3",
		"libtest_elftls_shared_var",
		"libtest_elftls_shared_var_ie",
		"libtest_elftls_tprel",
		"libtest_empty",
		"libtest_ifunc",
		"libtest_ifunc_variable",
		"libtest_ifunc_variable_impl",
		"libtest_indirect_thread_local_dtor",
		"libtest_init_fini_order_child",
		"libtest_init_fini_order_grand_child",
		"libtest_init_fini_order_root",
		"libtest_init_fini_order_root2",
		"libtest_missing_symbol",
		"libtest_missing_symbol_child_private",
		"libtest_missing_symbol_child_public",
		"libtest_missing_symbol_root",
		"libtest_nodelete_1",
		"libtest_nodelete_2",
		"libtest_nodelete_dt_flags_1",
		"libtest_pthread_atfork",
		"libtest_relo_check_dt_needed_order",
		"libtest_relo_check_dt_needed_order_1",
		"libtest_relo_check_dt_needed_order_2",
		"libtest_simple",
		"libtest_thread_local_dtor",
		"libtest_thread_local_dtor2",
		"libtest_two_parents_child",
		"libtest_two_parents_parent1",
		"libtest_two_parents_parent2",
		"libtest_versioned_lib",
		"libtest_versioned_libv1",
		"libtest_versioned_libv2",
		"libtest_versioned_otherlib",
		"libtest_versioned_otherlib_empty",
		"libtest_versioned_uselibv1",
		"libtest_versioned_uselibv2",
		"libtest_versioned_uselibv2_other",
		"libtest_versioned_uselibv3_other",
		"libtest_with_dependency",
		"libtest_with_dependency_loop",
		"libtest_with_dependency_loop_a",
		"libtest_with_dependency_loop_b",
		"libtest_with_dependency_loop_b_tmp",
		"libtest_with_dependency_loop_c",
		"libtestshared",

		// releasetools
		"verity_utils",
		"check_ota_package_signature",
		"check_target_files_vintf",
		"releasetools_check_target_files_vintf",
		"ota_from_target_files",
		"releasetools_ota_from_target_files",
		"add_img_to_target_files",
		"releasetools_add_img_to_target_files",
		"fsverity_metadata_generator",
		"sign_target_files_apks",

		// depends on the support of yacc file
		"libapplypatch",
		"libapplypatch_modes",
		"applypatch",

		// TODO(b/254476335): disable the following due to this bug
		"libapexinfo",
		"libapexinfo_tests",

		// uses glob in $(locations)
		"libc_musl_sysroot",

		// TODO(b/266459895): depends on libunwindstack
		"libutils_test",

		// Has dependencies on other tools like ziptool, bp2build'd data properties don't work with these tests atm
		"ziparchive_tests_large",
		"mkbootimg_test",
		"certify_bootimg_test",

		// Despite being _host module types, these require devices to run
		"logd_integration_test",
		"mobly-hello-world-test",
		"mobly-multidevice-test",

		// TODO(b/274805756): Support core_platform and current java APIs
		"fake-framework",

		// TODO(b/277616982): These modules depend on private java APIs, but maybe they don't need to.
		"StreamingProtoTest",
		"textclassifierprotoslite",
		"styleprotoslite",
		"CtsPkgInstallerConstants",
		"guava-android-testlib",

		// python_test_host with test data
		"sbom_writers_test",
		"hidl_test",

		// TODO(B/283193845): Remove tradefed from this list.
		"tradefed",

		"libprotobuf-full-test", // TODO(b/246997908): cannot convert proto_libraries which implicitly include other srcs in the same directory
		"libprotobuf-lite-test", // TODO(b/246997908): cannot convert proto_libraries which implicitly include other srcs in the same directory

		"logcat", // TODO(b/246997908): cannot convert proto_libraries which implicitly include other srcs in the same directory

		"expresscatalogvalidator", // TODO(b/246997908): cannot convert proto_libraries which implicitly include other srcs in the same directory

		// r8 is a java_binary, which creates an implicit "r8.jar" target, but the
		// same package contains a "r8.jar" file which gets overshadowed by the implicit target.
		// We don't need this target as we're not using the Soong wrapper for now
		"r8",

		// TODO(b/299924782): Fix linking error
		"libbinder_on_trusty_mock",

		// TODO(b/299943581): Depends on aidl filegroups with implicit headers
		"libdataloader_aidl-cpp",
		"libincremental_manager_aidl-cpp",

		// TODO(b/299974637) Fix linking error
		"libbinder_rpc_unstable",

		// TODO(b/297356704) sdk_version is unset.
		"VendorAtomCodeGenJavaTest",

		// TODO: b/305223367 - Missing dep on android.test.base-neverlink
		"ObjenesisTck",

		// TODO - b/306197073: Sets different STL for host and device variants
		"trace_processor_shell",

		// TODO - b/303713102: duplicate deps added by cc_lite_proto_library
		"perfetto_unittests",
		"perfetto_integrationtests",

		// TODO - b/306194966: Depends on an empty filegroup
		"libperfetto_c",
	}

	// Bazel prod-mode allowlist. Modules in this list are built by Bazel
	// in either prod mode or staging mode.
	ProdMixedBuildsEnabledList = []string{
		// M5: tzdata launch
		"com.android.tzdata",
		"test1_com.android.tzdata",
		"test3_com.android.tzdata",
		// M7: adbd launch
		"com.android.adbd",
		"test_com.android.adbd",
		"adbd_test",
		"adb_crypto_test",
		"adb_pairing_auth_test",
		"adb_pairing_connection_test",
		"adb_tls_connection_test",
		// M9: mixed builds for mainline trains launch
		"api_fingerprint",
		// M11: neuralnetworks launch
		"com.android.neuralnetworks",
		"test_com.android.neuralnetworks",
		"libneuralnetworks",
		"libneuralnetworks_static",
		// M13: media.swcodec launch
		// TODO(b/307389608) Relaunch swcodec after fixing rust dependencies
		// "com.android.media.swcodec",
		// "test_com.android.media.swcodec",
		// "libstagefright_foundation",
		// "libcodec2_hidl@1.0",
	}

	// Staging-mode allowlist. Modules in this list are only built
	// by Bazel with --bazel-mode-staging. This list should contain modules
	// which will soon be added to the prod allowlist.
	// It is implicit that all modules in ProdMixedBuildsEnabledList will
	// also be built - do not add them to this list.
	StagingMixedBuildsEnabledList = []string{}

	// These should be the libs that are included by the apexes in the ProdMixedBuildsEnabledList
	ProdDclaMixedBuildsEnabledList = []string{
		"libbase",
		"libc++",
		"libcrypto",
		"libcutils",
		"libstagefright_flacdec",
		"libutils",
	}

	// These should be the libs that are included by the apexes in the StagingMixedBuildsEnabledList
	StagingDclaMixedBuildsEnabledList = []string{}

	// TODO(b/269342245): Enable the rest of the DCLA libs
	// "libssl",

	// The list of module types which are expected to spend lots of build time.
	// With `--ninja_weight_source=soong`, ninja builds these module types and deps first.
	HugeModuleTypePrefixMap = map[string]int{
		"rust_":       HIGH_PRIORITIZED_WEIGHT,
		"droidstubs":  DEFAULT_PRIORITIZED_WEIGHT,
		"art_":        DEFAULT_PRIORITIZED_WEIGHT,
		"ndk_library": DEFAULT_PRIORITIZED_WEIGHT,
	}
)<|MERGE_RESOLUTION|>--- conflicted
+++ resolved
@@ -538,15 +538,10 @@
 		"tools/asuite/atest":/* recursive = */ false,
 		"tools/asuite/atest/bazel/reporter":/* recursive = */ true,
 
-<<<<<<< HEAD
-		// TODO(b/266459895): remove this and the placeholder BUILD file after re-enabling libunwindstack
-		"external/rust/crates/rustc-demangle-capi":/* recursive = */ false,
-
-		"vendor/lineage-priv/keys":/* recursive = */ false,
-=======
 		// Used for testing purposes only. Should not actually exist in the real source tree.
 		"testpkg/keep_build_file":/* recursive = */ false,
->>>>>>> cbb3f85c
+
+		"vendor/lineage-priv/keys":/* recursive = */ false,
 	}
 
 	Bp2buildModuleAlwaysConvertList = []string{
