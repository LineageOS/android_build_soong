// Copyright 2020 Google Inc. All rights reserved.
//
// Licensed under the Apache License, Version 2.0 (the "License");
// you may not use this file except in compliance with the License.
// You may obtain a copy of the License at
//
//     http://www.apache.org/licenses/LICENSE-2.0
//
// Unless required by applicable law or agreed to in writing, software
// distributed under the License is distributed on an "AS IS" BASIS,
// WITHOUT WARRANTIES OR CONDITIONS OF ANY KIND, either express or implied.
// See the License for the specific language governing permissions and
// limitations under the License.

package java

import (
	"android/soong/android"
)

func init() {
	android.RegisterSingletonType("boot_jars", bootJarsSingletonFactory)
}

func bootJarsSingletonFactory() android.Singleton {
	return &bootJarsSingleton{}
}

type bootJarsSingleton struct{}

func populateMapFromConfiguredJarList(ctx android.SingletonContext, moduleToApex map[string]string, list android.ConfiguredJarList, name string) bool {
	for i := 0; i < list.Len(); i++ {
		module := list.Jar(i)
		// Ignore jacocoagent it is only added when instrumenting and so has no impact on
		// app compatibility.
		if module == "jacocoagent" {
			continue
		}
		apex := list.Apex(i)
		if existing, ok := moduleToApex[module]; ok {
			ctx.Errorf("Configuration property %q is invalid as it contains multiple references to module (%s) in APEXes (%s and %s)",
				module, existing, apex)
			return false
		}

		moduleToApex[module] = apex
	}

	return true
}

// isActiveModule returns true if the given module should be considered for boot
// jars, i.e. if it's enabled and the preferred one in case of source and
// prebuilt alternatives.
func isActiveModule(module android.Module) bool {
	if !module.Enabled() {
		return false
	}
	return android.IsModulePreferred(module)
}

func (b *bootJarsSingleton) GenerateBuildActions(ctx android.SingletonContext) {
	config := ctx.Config()
	if config.SkipBootJarsCheck() {
		return
	}

	// Populate a map from module name to APEX from the boot jars. If there is a
	// problem such as duplicate modules then fail and return immediately. Note
	// that both module and APEX names are tracked by base names here, so we need
	// to be careful to remove "prebuilt_" prefixes when comparing them with
	// actual modules and APEX bundles.
	moduleToApex := make(map[string]string)
	if !populateMapFromConfiguredJarList(ctx, moduleToApex, config.NonUpdatableBootJars(), "BootJars") ||
		!populateMapFromConfiguredJarList(ctx, moduleToApex, config.UpdatableBootJars(), "UpdatableBootJars") {
		return
	}

	// Map from module name to the correct apex variant.
	nameToApexVariant := make(map[string]android.Module)

	// Scan all the modules looking for the module/apex variants corresponding to the
	// boot jars.
	ctx.VisitAllModules(func(module android.Module) {
		if !isActiveModule(module) {
			return
		}

		name := android.RemoveOptionalPrebuiltPrefix(ctx.ModuleName(module))
		if apex, ok := moduleToApex[name]; ok {
			apexInfo := ctx.ModuleProvider(module, android.ApexInfoProvider).(android.ApexInfo)
<<<<<<< HEAD
			if (apex == "platform" && apexInfo.IsForPlatform()) || apexInfo.InApexVariantByBaseName(apex) {
=======
			if (apex == "platform" && apexInfo.IsForPlatform()) || apexInfo.InApexModule(apex) {
>>>>>>> f7a62e6c
				// The module name/apex variant should be unique in the system but double check
				// just in case something has gone wrong.
				if existing, ok := nameToApexVariant[name]; ok {
					ctx.Errorf("found multiple variants matching %s:%s: %q and %q", apex, name, existing, module)
				}
				nameToApexVariant[name] = module
			}
		}
	})

	timestamp := android.PathForOutput(ctx, "boot-jars-package-check/stamp")

	rule := android.NewRuleBuilder(pctx, ctx)
	checkBootJars := rule.Command().BuiltTool("check_boot_jars").
		Input(ctx.Config().HostToolPath(ctx, "dexdump")).
		Input(android.PathForSource(ctx, "build/soong/scripts/check_boot_jars/package_allowed_list.txt"))

	// If this is not an unbundled build and missing dependencies are not allowed
	// then all the boot jars listed must have been found.
	strict := !config.UnbundledBuild() && !config.AllowMissingDependencies()

	// Iterate over the module names on the boot classpath in order
	for _, name := range android.SortedStringKeys(moduleToApex) {
		if apexVariant, ok := nameToApexVariant[name]; ok {
			if dep, ok := apexVariant.(interface{ DexJarBuildPath() android.Path }); ok {
				// Add the dex implementation jar for the module to be checked.
				checkBootJars.Input(dep.DexJarBuildPath())
			} else {
				ctx.Errorf("module %q is of type %q which is not supported as a boot jar", name, ctx.ModuleType(apexVariant))
			}
		} else if strict {
			ctx.Errorf("boot jars package check failed as it could not find module %q for apex %q", name, moduleToApex[name])
		}
	}

	checkBootJars.Text("&& touch").Output(timestamp)
	rule.Build("boot_jars_package_check", "check boot jar packages")

	// The check-boot-jars phony target depends on the timestamp created if the check succeeds.
	ctx.Phony("check-boot-jars", timestamp)

	// The droidcore phony target depends on the check-boot-jars phony target
	ctx.Phony("droidcore", android.PathForPhony(ctx, "check-boot-jars"))
}<|MERGE_RESOLUTION|>--- conflicted
+++ resolved
@@ -89,11 +89,7 @@
 		name := android.RemoveOptionalPrebuiltPrefix(ctx.ModuleName(module))
 		if apex, ok := moduleToApex[name]; ok {
 			apexInfo := ctx.ModuleProvider(module, android.ApexInfoProvider).(android.ApexInfo)
-<<<<<<< HEAD
-			if (apex == "platform" && apexInfo.IsForPlatform()) || apexInfo.InApexVariantByBaseName(apex) {
-=======
 			if (apex == "platform" && apexInfo.IsForPlatform()) || apexInfo.InApexModule(apex) {
->>>>>>> f7a62e6c
 				// The module name/apex variant should be unique in the system but double check
 				// just in case something has gone wrong.
 				if existing, ok := nameToApexVariant[name]; ok {
