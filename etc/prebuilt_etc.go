// Copyright 2016 Google Inc. All rights reserved.
//
// Licensed under the Apache License, Version 2.0 (the "License");
// you may not use this file except in compliance with the License.
// You may obtain a copy of the License at
//
//     http://www.apache.org/licenses/LICENSE-2.0
//
// Unless required by applicable law or agreed to in writing, software
// distributed under the License is distributed on an "AS IS" BASIS,
// WITHOUT WARRANTIES OR CONDITIONS OF ANY KIND, either express or implied.
// See the License for the specific language governing permissions and
// limitations under the License.

package etc

// This file implements module types that install prebuilt artifacts.
//
// There exist two classes of prebuilt modules in the Android tree. The first class are the ones
// based on `android.Prebuilt`, such as `cc_prebuilt_library` and `java_import`. This kind of
// modules may exist both as prebuilts and source at the same time, though only one would be
// installed and the other would be marked disabled. The `prebuilt_postdeps` mutator would select
// the actual modules to be installed. More details in android/prebuilt.go.
//
// The second class is described in this file. Unlike `android.Prebuilt` based module types,
// `prebuilt_etc` exist only as prebuilts and cannot have a same-named source module counterpart.
// This makes the logic of `prebuilt_etc` to be much simpler as they don't need to go through the
// various `prebuilt_*` mutators.

import (
	"encoding/json"
	"fmt"
	"path/filepath"
	"strings"

	"github.com/google/blueprint/proptools"

	"android/soong/android"
	"android/soong/snapshot"
)

var pctx = android.NewPackageContext("android/soong/etc")

// TODO(jungw): Now that it handles more than the ones in etc/, consider renaming this file.

func init() {
	pctx.Import("android/soong/android")
	RegisterPrebuiltEtcBuildComponents(android.InitRegistrationContext)
	snapshot.RegisterSnapshotAction(generatePrebuiltSnapshot)
}

func RegisterPrebuiltEtcBuildComponents(ctx android.RegistrationContext) {
	ctx.RegisterModuleType("prebuilt_etc", PrebuiltEtcFactory)
	ctx.RegisterModuleType("prebuilt_etc_host", PrebuiltEtcHostFactory)
	ctx.RegisterModuleType("prebuilt_etc_cacerts", PrebuiltEtcCaCertsFactory)
	ctx.RegisterModuleType("prebuilt_root", PrebuiltRootFactory)
	ctx.RegisterModuleType("prebuilt_root_host", PrebuiltRootHostFactory)
	ctx.RegisterModuleType("prebuilt_usr_share", PrebuiltUserShareFactory)
	ctx.RegisterModuleType("prebuilt_usr_share_host", PrebuiltUserShareHostFactory)
	ctx.RegisterModuleType("prebuilt_font", PrebuiltFontFactory)
	ctx.RegisterModuleType("prebuilt_firmware", PrebuiltFirmwareFactory)
	ctx.RegisterModuleType("prebuilt_dsp", PrebuiltDSPFactory)
	ctx.RegisterModuleType("prebuilt_rfsa", PrebuiltRFSAFactory)
	ctx.RegisterModuleType("prebuilt_renderscript_bitcode", PrebuiltRenderScriptBitcodeFactory)

	ctx.RegisterModuleType("prebuilt_defaults", defaultsFactory)

}

var PrepareForTestWithPrebuiltEtc = android.FixtureRegisterWithContext(RegisterPrebuiltEtcBuildComponents)

type prebuiltEtcProperties struct {
	// Source file of this prebuilt. Can reference a genrule type module with the ":module" syntax.
	// Mutually exclusive with srcs.
	Src *string `android:"path,arch_variant"`

	// Source files of this prebuilt. Can reference a genrule type module with the ":module" syntax.
	// Mutually exclusive with src. When used, filename_from_src is set to true.
	Srcs []string `android:"path,arch_variant"`

	// Optional name for the installed file. If unspecified, name of the module is used as the file
	// name. Only available when using a single source (src).
	Filename *string `android:"arch_variant"`

	// When set to true, and filename property is not set, the name for the installed file
	// is the same as the file name of the source file.
	Filename_from_src *bool `android:"arch_variant"`

	// Make this module available when building for ramdisk.
	// On device without a dedicated recovery partition, the module is only
	// available after switching root into
	// /first_stage_ramdisk. To expose the module before switching root, install
	// the recovery variant instead.
	Ramdisk_available *bool

	// Make this module available when building for vendor ramdisk.
	// On device without a dedicated recovery partition, the module is only
	// available after switching root into
	// /first_stage_ramdisk. To expose the module before switching root, install
	// the recovery variant instead.
	Vendor_ramdisk_available *bool

	// Make this module available when building for debug ramdisk.
	Debug_ramdisk_available *bool

	// Make this module available when building for recovery.
	Recovery_available *bool

	// Whether this module is directly installable to one of the partitions. Default: true.
	Installable *bool

	// Install symlinks to the installed file.
	Symlinks []string `android:"arch_variant"`
}

type prebuiltSubdirProperties struct {
	// Optional subdirectory under which this file is installed into, cannot be specified with
	// relative_install_path, prefer relative_install_path.
	Sub_dir *string `android:"arch_variant"`

	// Optional subdirectory under which this file is installed into, cannot be specified with
	// sub_dir.
	Relative_install_path *string `android:"arch_variant"`
}

type PrebuiltEtcModule interface {
	android.Module

	// Returns the base install directory, such as "etc", "usr/share".
	BaseDir() string

	// Returns the sub install directory relative to BaseDir().
	SubDir() string

	// Returns an android.OutputPath to the intermediate file, which is the renamed prebuilt source
	// file.
	OutputFiles(tag string) (android.Paths, error)
}

type PrebuiltEtc struct {
	android.ModuleBase
	android.DefaultableModuleBase

	snapshot.VendorSnapshotModuleInterface
	snapshot.RecoverySnapshotModuleInterface

	properties       prebuiltEtcProperties
	subdirProperties prebuiltSubdirProperties

	sourceFilePaths android.Paths
	outputFilePaths android.OutputPaths
	// The base install location, e.g. "etc" for prebuilt_etc, "usr/share" for prebuilt_usr_share.
	installDirBase               string
	installDirBase64             string
	installAvoidMultilibConflict bool
	// The base install location when soc_specific property is set to true, e.g. "firmware" for
	// prebuilt_firmware.
	socInstallDirBase      string
	installDirPath         android.InstallPath
	additionalDependencies *android.Paths

	makeClass string

	// Aconfig files for all transitive deps.  Also exposed via TransitiveDeclarationsInfo
	mergedAconfigFiles map[string]android.Paths
}

type Defaults struct {
	android.ModuleBase
	android.DefaultsModuleBase
}

func (p *PrebuiltEtc) inRamdisk() bool {
	return p.ModuleBase.InRamdisk() || p.ModuleBase.InstallInRamdisk()
}

func (p *PrebuiltEtc) onlyInRamdisk() bool {
	return p.ModuleBase.InstallInRamdisk()
}

func (p *PrebuiltEtc) InstallInRamdisk() bool {
	return p.inRamdisk()
}

func (p *PrebuiltEtc) inVendorRamdisk() bool {
	return p.ModuleBase.InVendorRamdisk() || p.ModuleBase.InstallInVendorRamdisk()
}

func (p *PrebuiltEtc) onlyInVendorRamdisk() bool {
	return p.ModuleBase.InstallInVendorRamdisk()
}

func (p *PrebuiltEtc) InstallInVendorRamdisk() bool {
	return p.inVendorRamdisk()
}

func (p *PrebuiltEtc) inDebugRamdisk() bool {
	return p.ModuleBase.InDebugRamdisk() || p.ModuleBase.InstallInDebugRamdisk()
}

func (p *PrebuiltEtc) onlyInDebugRamdisk() bool {
	return p.ModuleBase.InstallInDebugRamdisk()
}

func (p *PrebuiltEtc) InstallInDebugRamdisk() bool {
	return p.inDebugRamdisk()
}

func (p *PrebuiltEtc) InRecovery() bool {
	return p.ModuleBase.InRecovery() || p.ModuleBase.InstallInRecovery()
}

func (p *PrebuiltEtc) onlyInRecovery() bool {
	return p.ModuleBase.InstallInRecovery()
}

func (p *PrebuiltEtc) InstallInRecovery() bool {
	return p.InRecovery()
}

var _ android.ImageInterface = (*PrebuiltEtc)(nil)

func (p *PrebuiltEtc) ImageMutatorBegin(ctx android.BaseModuleContext) {}

func (p *PrebuiltEtc) CoreVariantNeeded(ctx android.BaseModuleContext) bool {
	return !p.ModuleBase.InstallInRecovery() && !p.ModuleBase.InstallInRamdisk() &&
		!p.ModuleBase.InstallInVendorRamdisk() && !p.ModuleBase.InstallInDebugRamdisk()
}

func (p *PrebuiltEtc) RamdiskVariantNeeded(ctx android.BaseModuleContext) bool {
	return proptools.Bool(p.properties.Ramdisk_available) || p.ModuleBase.InstallInRamdisk()
}

func (p *PrebuiltEtc) VendorRamdiskVariantNeeded(ctx android.BaseModuleContext) bool {
	return proptools.Bool(p.properties.Vendor_ramdisk_available) || p.ModuleBase.InstallInVendorRamdisk()
}

func (p *PrebuiltEtc) DebugRamdiskVariantNeeded(ctx android.BaseModuleContext) bool {
	return proptools.Bool(p.properties.Debug_ramdisk_available) || p.ModuleBase.InstallInDebugRamdisk()
}

func (p *PrebuiltEtc) RecoveryVariantNeeded(ctx android.BaseModuleContext) bool {
	return proptools.Bool(p.properties.Recovery_available) || p.ModuleBase.InstallInRecovery()
}

func (p *PrebuiltEtc) ExtraImageVariations(ctx android.BaseModuleContext) []string {
	return nil
}

func (p *PrebuiltEtc) SetImageVariation(ctx android.BaseModuleContext, variation string, module android.Module) {
}

func (p *PrebuiltEtc) SourceFilePath(ctx android.ModuleContext) android.Path {
	if len(p.properties.Srcs) > 0 {
		panic(fmt.Errorf("SourceFilePath not available on multi-source prebuilt %q", p.Name()))
	}
	return android.PathForModuleSrc(ctx, proptools.String(p.properties.Src))
}

func (p *PrebuiltEtc) InstallDirPath() android.InstallPath {
	return p.installDirPath
}

// This allows other derivative modules (e.g. prebuilt_etc_xml) to perform
// additional steps (like validating the src) before the file is installed.
func (p *PrebuiltEtc) SetAdditionalDependencies(paths android.Paths) {
	p.additionalDependencies = &paths
}

func (p *PrebuiltEtc) OutputFile() android.OutputPath {
	if len(p.properties.Srcs) > 0 {
		panic(fmt.Errorf("OutputFile not available on multi-source prebuilt %q", p.Name()))
	}
	return p.outputFilePaths[0]
}

var _ android.OutputFileProducer = (*PrebuiltEtc)(nil)

func (p *PrebuiltEtc) OutputFiles(tag string) (android.Paths, error) {
	switch tag {
	case "":
		return p.outputFilePaths.Paths(), nil
	default:
		return nil, fmt.Errorf("unsupported module reference tag %q", tag)
	}
}

func (p *PrebuiltEtc) SubDir() string {
	if subDir := proptools.String(p.subdirProperties.Sub_dir); subDir != "" {
		return subDir
	}
	return proptools.String(p.subdirProperties.Relative_install_path)
}

func (p *PrebuiltEtc) BaseDir() string {
	return p.installDirBase
}

func (p *PrebuiltEtc) Installable() bool {
	return p.properties.Installable == nil || proptools.Bool(p.properties.Installable)
}

func (p *PrebuiltEtc) InVendor() bool {
	return p.ModuleBase.InstallInVendor()
}

func (p *PrebuiltEtc) ExcludeFromVendorSnapshot() bool {
	return false
}

func (p *PrebuiltEtc) ExcludeFromRecoverySnapshot() bool {
	return false
}

func (p *PrebuiltEtc) installBaseDir(ctx android.ModuleContext) string {
	// If soc install dir was specified and SOC specific is set, set the installDirPath to the
	// specified socInstallDirBase.
	installBaseDir := p.installDirBase
	if p.Target().Arch.ArchType.Multilib == "lib64" && p.installDirBase64 != "" {
		installBaseDir = p.installDirBase64
	}
	if p.SocSpecific() && p.socInstallDirBase != "" {
		installBaseDir = p.socInstallDirBase
	}
	if p.installAvoidMultilibConflict && !ctx.Host() && ctx.Config().HasMultilibConflict(ctx.Arch().ArchType) {
		installBaseDir = filepath.Join(installBaseDir, ctx.Arch().ArchType.String())
	}
	return installBaseDir
}

func (p *PrebuiltEtc) GenerateAndroidBuildActions(ctx android.ModuleContext) {
	var installs []installProperties

	if p.properties.Src != nil && len(p.properties.Srcs) > 0 {
		ctx.PropertyErrorf("src", "src is set. Cannot set srcs")
	}

	// Check that `sub_dir` and `relative_install_path` are not set at the same time.
	if p.subdirProperties.Sub_dir != nil && p.subdirProperties.Relative_install_path != nil {
		ctx.PropertyErrorf("sub_dir", "relative_install_path is set. Cannot set sub_dir")
	}
	p.installDirPath = android.PathForModuleInstall(ctx, p.installBaseDir(ctx), p.SubDir())

	filename := proptools.String(p.properties.Filename)
	filenameFromSrc := proptools.Bool(p.properties.Filename_from_src)
	if p.properties.Src != nil {
		p.sourceFilePaths = android.PathsForModuleSrc(ctx, []string{proptools.String(p.properties.Src)})
		// If the source was not found, set a fake source path to
		// support AllowMissingDependencies executions.
		if len(p.sourceFilePaths) == 0 {
			p.sourceFilePaths = android.Paths{android.PathForModuleSrc(ctx)}
		}

		// Determine the output file basename.
		// If Filename is set, use the name specified by the property.
		// If Filename_from_src is set, use the source file name.
		// Otherwise use the module name.
		if filename != "" {
			if filenameFromSrc {
				ctx.PropertyErrorf("filename_from_src", "filename is set. filename_from_src can't be true")
				return
			}
		} else if filenameFromSrc {
			filename = p.sourceFilePaths[0].Base()
		} else {
			filename = ctx.ModuleName()
		}
		if strings.Contains(filename, "/") {
			ctx.PropertyErrorf("filename", "filename cannot contain separator '/'")
			return
		}
		p.outputFilePaths = android.OutputPaths{android.PathForModuleOut(ctx, filename).OutputPath}

		ip := installProperties{
			filename:       filename,
			sourceFilePath: p.sourceFilePaths[0],
			outputFilePath: p.outputFilePaths[0],
			installDirPath: p.installDirPath,
			symlinks:       p.properties.Symlinks,
		}
		installs = append(installs, ip)
	} else if len(p.properties.Srcs) > 0 {
		if filename != "" {
			ctx.PropertyErrorf("filename", "filename cannot be set when using srcs")
		}
		if len(p.properties.Symlinks) > 0 {
			ctx.PropertyErrorf("symlinks", "symlinks cannot be set when using srcs")
		}
		if p.properties.Filename_from_src != nil {
			ctx.PropertyErrorf("filename_from_src", "filename_from_src is implicitly set to true when using srcs")
		}
		p.sourceFilePaths = android.PathsForModuleSrc(ctx, p.properties.Srcs)
		for _, src := range p.sourceFilePaths {
			filename := src.Base()
			output := android.PathForModuleOut(ctx, filename).OutputPath
			ip := installProperties{
				filename:       filename,
				sourceFilePath: src,
				outputFilePath: output,
				installDirPath: p.installDirPath,
			}
			p.outputFilePaths = append(p.outputFilePaths, output)
			installs = append(installs, ip)
		}
	} else if ctx.Config().AllowMissingDependencies() {
		// If no srcs was set and AllowMissingDependencies is enabled then
		// mark the module as missing dependencies and set a fake source path
		// and file name.
		ctx.AddMissingDependencies([]string{"MISSING_PREBUILT_SRC_FILE"})
		p.sourceFilePaths = android.Paths{android.PathForModuleSrc(ctx)}
		if filename == "" {
			filename = ctx.ModuleName()
		}
		p.outputFilePaths = android.OutputPaths{android.PathForModuleOut(ctx, filename).OutputPath}
		ip := installProperties{
			filename:       filename,
			sourceFilePath: p.sourceFilePaths[0],
			outputFilePath: p.outputFilePaths[0],
			installDirPath: p.installDirPath,
		}
		installs = append(installs, ip)
	} else {
		ctx.PropertyErrorf("src", "missing prebuilt source file")
		return
	}

	// Call InstallFile even when uninstallable to make the module included in the package.
	if !p.Installable() {
		p.SkipInstall()
	}
	for _, ip := range installs {
		ip.addInstallRules(ctx)
	}
<<<<<<< HEAD
=======
	p.addInstallRules(ctx, ip)
	android.CollectDependencyAconfigFiles(ctx, &p.mergedAconfigFiles)
>>>>>>> 8bf89894
}

type installProperties struct {
	filename       string
	sourceFilePath android.Path
	outputFilePath android.OutputPath
	installDirPath android.InstallPath
	symlinks       []string
}

// utility function to add install rules to the build graph.
// Reduces code duplication between Soong and Mixed build analysis
func (ip *installProperties) addInstallRules(ctx android.ModuleContext) {
	// Copy the file from src to a location in out/ with the correct `filename`
	// This ensures that outputFilePath has the correct name for others to
	// use, as the source file may have a different name.
	ctx.Build(pctx, android.BuildParams{
		Rule:   android.Cp,
		Output: ip.outputFilePath,
		Input:  ip.sourceFilePath,
	})

	installPath := ctx.InstallFile(ip.installDirPath, ip.filename, ip.outputFilePath)
	for _, sl := range ip.symlinks {
		ctx.InstallSymlink(ip.installDirPath, sl, installPath)
	}
}

func (p *PrebuiltEtc) AndroidMkEntries() []android.AndroidMkEntries {
	nameSuffix := ""
	if p.inRamdisk() && !p.onlyInRamdisk() {
		nameSuffix = ".ramdisk"
	}
	if p.inVendorRamdisk() && !p.onlyInVendorRamdisk() {
		nameSuffix = ".vendor_ramdisk"
	}
	if p.inDebugRamdisk() && !p.onlyInDebugRamdisk() {
		nameSuffix = ".debug_ramdisk"
	}
	if p.InRecovery() && !p.onlyInRecovery() {
		nameSuffix = ".recovery"
	}

	class := p.makeClass
	if class == "" {
		class = "ETC"
	}

	return []android.AndroidMkEntries{{
		Class:      class,
		SubName:    nameSuffix,
		OutputFile: android.OptionalPathForPath(p.outputFilePaths[0]),
		ExtraEntries: []android.AndroidMkExtraEntriesFunc{
			func(ctx android.AndroidMkExtraEntriesContext, entries *android.AndroidMkEntries) {
				entries.SetString("LOCAL_MODULE_TAGS", "optional")
				entries.SetString("LOCAL_MODULE_PATH", p.installDirPath.String())
				entries.SetString("LOCAL_INSTALLED_MODULE_STEM", p.outputFilePaths[0].Base())
				if len(p.properties.Symlinks) > 0 {
					entries.AddStrings("LOCAL_MODULE_SYMLINKS", p.properties.Symlinks...)
				}
				entries.SetBoolIfTrue("LOCAL_UNINSTALLABLE_MODULE", !p.Installable())
				if p.additionalDependencies != nil {
					entries.AddStrings("LOCAL_ADDITIONAL_DEPENDENCIES", p.additionalDependencies.Strings()...)
				}
				android.SetAconfigFileMkEntries(p.AndroidModuleBase(), entries, p.mergedAconfigFiles)
			},
		},
	}}
}

func (p *PrebuiltEtc) AndroidModuleBase() *android.ModuleBase {
	return &p.ModuleBase
}

func InitPrebuiltEtcModule(p *PrebuiltEtc, dirBase string) {
	p.installDirBase = dirBase
	p.AddProperties(&p.properties)
	p.AddProperties(&p.subdirProperties)
}

func InitPrebuiltRootModule(p *PrebuiltEtc) {
	p.installDirBase = "."
	p.AddProperties(&p.properties)
}

// prebuilt_etc is for a prebuilt artifact that is installed in
// <partition>/etc/<sub_dir> directory.
func PrebuiltEtcFactory() android.Module {
	module := &PrebuiltEtc{}
	InitPrebuiltEtcModule(module, "etc")
	// This module is device-only
	android.InitAndroidArchModule(module, android.DeviceSupported, android.MultilibFirst)
	android.InitDefaultableModule(module)
	return module
}

func defaultsFactory() android.Module {
	return DefaultsFactory()
}

func DefaultsFactory(props ...interface{}) android.Module {
	module := &Defaults{}

	module.AddProperties(props...)
	module.AddProperties(
		&prebuiltEtcProperties{},
		&prebuiltSubdirProperties{},
	)

	android.InitDefaultsModule(module)

	return module
}

// prebuilt_etc_host is for a host prebuilt artifact that is installed in
// $(HOST_OUT)/etc/<sub_dir> directory.
func PrebuiltEtcHostFactory() android.Module {
	module := &PrebuiltEtc{}
	InitPrebuiltEtcModule(module, "etc")
	// This module is host-only
	android.InitAndroidArchModule(module, android.HostSupported, android.MultilibCommon)
	android.InitDefaultableModule(module)
	return module
}

// prebuilt_etc_host is for a host prebuilt artifact that is installed in
// <partition>/etc/<sub_dir> directory.
func PrebuiltEtcCaCertsFactory() android.Module {
	module := &PrebuiltEtc{}
	InitPrebuiltEtcModule(module, "cacerts")
	// This module is device-only
	android.InitAndroidArchModule(module, android.DeviceSupported, android.MultilibFirst)
	return module
}

// prebuilt_root is for a prebuilt artifact that is installed in
// <partition>/ directory. Can't have any sub directories.
func PrebuiltRootFactory() android.Module {
	module := &PrebuiltEtc{}
	InitPrebuiltRootModule(module)
	// This module is device-only
	android.InitAndroidArchModule(module, android.DeviceSupported, android.MultilibFirst)
	android.InitDefaultableModule(module)
	return module
}

// prebuilt_root_host is for a host prebuilt artifact that is installed in $(HOST_OUT)/<sub_dir>
// directory.
func PrebuiltRootHostFactory() android.Module {
	module := &PrebuiltEtc{}
	InitPrebuiltEtcModule(module, ".")
	// This module is host-only
	android.InitAndroidArchModule(module, android.HostSupported, android.MultilibCommon)
	android.InitDefaultableModule(module)
	return module
}

// prebuilt_usr_share is for a prebuilt artifact that is installed in
// <partition>/usr/share/<sub_dir> directory.
func PrebuiltUserShareFactory() android.Module {
	module := &PrebuiltEtc{}
	InitPrebuiltEtcModule(module, "usr/share")
	// This module is device-only
	android.InitAndroidArchModule(module, android.DeviceSupported, android.MultilibFirst)
	android.InitDefaultableModule(module)
	return module
}

// prebuild_usr_share_host is for a host prebuilt artifact that is installed in
// $(HOST_OUT)/usr/share/<sub_dir> directory.
func PrebuiltUserShareHostFactory() android.Module {
	module := &PrebuiltEtc{}
	InitPrebuiltEtcModule(module, "usr/share")
	// This module is host-only
	android.InitAndroidArchModule(module, android.HostSupported, android.MultilibCommon)
	android.InitDefaultableModule(module)
	return module
}

// prebuilt_font installs a font in <partition>/fonts directory.
func PrebuiltFontFactory() android.Module {
	module := &PrebuiltEtc{}
	InitPrebuiltEtcModule(module, "fonts")
	// This module is device-only
	android.InitAndroidArchModule(module, android.DeviceSupported, android.MultilibFirst)
	android.InitDefaultableModule(module)
	return module
}

// prebuilt_firmware installs a firmware file to <partition>/etc/firmware directory for system
// image.
// If soc_specific property is set to true, the firmware file is installed to the
// vendor <partition>/firmware directory for vendor image.
func PrebuiltFirmwareFactory() android.Module {
	module := &PrebuiltEtc{}
	module.socInstallDirBase = "firmware"
	InitPrebuiltEtcModule(module, "etc/firmware")
	// This module is device-only
	android.InitAndroidArchModule(module, android.DeviceSupported, android.MultilibFirst)
	android.InitDefaultableModule(module)
	return module
}

// prebuilt_dsp installs a DSP related file to <partition>/etc/dsp directory for system image.
// If soc_specific property is set to true, the DSP related file is installed to the
// vendor <partition>/dsp directory for vendor image.
func PrebuiltDSPFactory() android.Module {
	module := &PrebuiltEtc{}
	module.socInstallDirBase = "dsp"
	InitPrebuiltEtcModule(module, "etc/dsp")
	// This module is device-only
	android.InitAndroidArchModule(module, android.DeviceSupported, android.MultilibFirst)
	android.InitDefaultableModule(module)
	return module
}

// prebuilt_renderscript_bitcode installs a *.bc file into /system/lib or /system/lib64.
func PrebuiltRenderScriptBitcodeFactory() android.Module {
	module := &PrebuiltEtc{}
	module.makeClass = "RENDERSCRIPT_BITCODE"
	module.installDirBase64 = "lib64"
	module.installAvoidMultilibConflict = true
	InitPrebuiltEtcModule(module, "lib")
	// This module is device-only
	android.InitAndroidArchModule(module, android.DeviceSupported, android.MultilibBoth)
	android.InitDefaultableModule(module)
	return module
}

// prebuilt_rfsa installs a firmware file that will be available through Qualcomm's RFSA
// to the <partition>/lib/rfsa directory.
func PrebuiltRFSAFactory() android.Module {
	module := &PrebuiltEtc{}
	// Ideally these would go in /vendor/dsp, but the /vendor/lib/rfsa paths are hardcoded in too
	// many places outside of the application processor.  They could be moved to /vendor/dsp once
	// that is cleaned up.
	InitPrebuiltEtcModule(module, "lib/rfsa")
	// This module is device-only
	android.InitAndroidArchModule(module, android.DeviceSupported, android.MultilibFirst)
	android.InitDefaultableModule(module)
	return module
}

// Copy file into the snapshot
func copyFile(ctx android.SingletonContext, path android.Path, out string, fake bool) android.OutputPath {
	if fake {
		// Create empty file instead for the fake snapshot
		return snapshot.WriteStringToFileRule(ctx, "", out)
	} else {
		return snapshot.CopyFileRule(pctx, ctx, path, out)
	}
}

// Check if the module is target of the snapshot
func isSnapshotAware(ctx android.SingletonContext, m *PrebuiltEtc, image snapshot.SnapshotImage) bool {
	if !m.Enabled() {
		return false
	}

	// Skip if the module is not included in the image
	if !image.InImage(m)() {
		return false
	}

	// When android/prebuilt.go selects between source and prebuilt, it sets
	// HideFromMake on the other one to avoid duplicate install rules in make.
	if m.IsHideFromMake() {
		return false
	}

	// There are some prebuilt_etc module with multiple definition of same name.
	// Check if the target would be included from the build
	if !m.ExportedToMake() {
		return false
	}

	// Skip if the module is in the predefined path list to skip
	if image.IsProprietaryPath(ctx.ModuleDir(m), ctx.DeviceConfig()) {
		return false
	}

	// Skip if the module should be excluded
	if image.ExcludeFromSnapshot(m) || image.ExcludeFromDirectedSnapshot(ctx.DeviceConfig(), m.BaseModuleName()) {
		return false
	}

	// Skip from other exceptional cases
	if m.Target().Os.Class != android.Device {
		return false
	}
	if m.Target().NativeBridge == android.NativeBridgeEnabled {
		return false
	}

	return true
}

func generatePrebuiltSnapshot(s snapshot.SnapshotSingleton, ctx android.SingletonContext, snapshotArchDir string) snapshot.SnapshotPaths {
	/*
		Snapshot zipped artifacts directory structure for etc modules:
		{SNAPSHOT_ARCH}/
			arch-{TARGET_ARCH}-{TARGET_ARCH_VARIANT}/
				etc/
					(prebuilt etc files)
			arch-{TARGET_2ND_ARCH}-{TARGET_2ND_ARCH_VARIANT}/
				etc/
					(prebuilt etc files)
			NOTICE_FILES/
				(notice files)
	*/
	var snapshotOutputs android.Paths
	var snapshotNotices android.Paths
	installedNotices := make(map[string]bool)

	ctx.VisitAllModules(func(module android.Module) {
		m, ok := module.(*PrebuiltEtc)
		if !ok {
			return
		}

		if !isSnapshotAware(ctx, m, s.Image) {
			return
		}

		targetArch := "arch-" + m.Target().Arch.ArchType.String()

		snapshotLibOut := filepath.Join(snapshotArchDir, targetArch, "etc", m.BaseModuleName())
		outputs, _ := m.OutputFiles("")
		for _, output := range outputs {
			cp := copyFile(ctx, output, snapshotLibOut, s.Fake)
			snapshotOutputs = append(snapshotOutputs, cp)
		}

		prop := snapshot.SnapshotJsonFlags{}
		propOut := snapshotLibOut + ".json"
		prop.InitBaseSnapshotProps(m)
		prop.RelativeInstallPath = m.SubDir()

		if m.properties.Filename != nil {
			prop.Filename = *m.properties.Filename
		}

		j, err := json.Marshal(prop)
		if err != nil {
			ctx.Errorf("json marshal to %q failed: %#v", propOut, err)
			return
		}
		snapshotOutputs = append(snapshotOutputs, snapshot.WriteStringToFileRule(ctx, string(j), propOut))

		for _, notice := range m.EffectiveLicenseFiles() {
			if _, ok := installedNotices[notice.String()]; !ok {
				installedNotices[notice.String()] = true
				snapshotNotices = append(snapshotNotices, notice)
			}
		}

	})

	return snapshot.SnapshotPaths{OutputFiles: snapshotOutputs, NoticeFiles: snapshotNotices}
}<|MERGE_RESOLUTION|>--- conflicted
+++ resolved
@@ -431,11 +431,7 @@
 	for _, ip := range installs {
 		ip.addInstallRules(ctx)
 	}
-<<<<<<< HEAD
-=======
-	p.addInstallRules(ctx, ip)
 	android.CollectDependencyAconfigFiles(ctx, &p.mergedAconfigFiles)
->>>>>>> 8bf89894
 }
 
 type installProperties struct {
