// Copyright 2022 Google Inc. All rights reserved.
//
// Licensed under the Apache License, Version 2.0 (the "License");
// you may not use this file except in compliance with the License.
// You may obtain a copy of the License at
//
//     http://www.apache.org/licenses/LICENSE-2.0
//
// Unless required by applicable law or agreed to in writing, software
// distributed under the License is distributed on an "AS IS" BASIS,
// WITHOUT WARRANTIES OR CONDITIONS OF ANY KIND, either express or implied.
// See the License for the specific language governing permissions and
// limitations under the License.

package bp2build

import (
	"fmt"
	"io/ioutil"
	"os"
	"path/filepath"
	"regexp"
	"sync"
	"sync/atomic"

	"android/soong/shared"
)

// A tree structure that describes what to do at each directory in the created
// symlink tree. Currently it is used to enumerate which files/directories
// should be excluded from symlinking. Each instance of "node" represents a file
// or a directory. If excluded is true, then that file/directory should be
// excluded from symlinking. Otherwise, the node is not excluded, but one of its
// descendants is (otherwise the node in question would not exist)

type instructionsNode struct {
	name     string
	excluded bool // If false, this is just an intermediate node
	children map[string]*instructionsNode
}

type symlinkForestContext struct {
	verbose bool
<<<<<<< HEAD
	topdir  string   // $TOPDIR
	deps    []string // Files/directories read while constructing the forest
	okay    bool     // Whether the forest was successfully  constructed
=======
	topdir  string // $TOPDIR

	// State
	wg    sync.WaitGroup
	depCh chan string
	okay  atomic.Bool // Whether the forest was successfully constructed
>>>>>>> 4bb30b59
}

// Ensures that the node for the given path exists in the tree and returns it.
func ensureNodeExists(root *instructionsNode, path string) *instructionsNode {
	if path == "" {
		return root
	}

	if path[len(path)-1] == '/' {
		path = path[:len(path)-1] // filepath.Split() leaves a trailing slash
	}

	dir, base := filepath.Split(path)

	// First compute the parent node...
	dn := ensureNodeExists(root, dir)

	// then create the requested node as its direct child, if needed.
	if child, ok := dn.children[base]; ok {
		return child
	} else {
		dn.children[base] = &instructionsNode{base, false, make(map[string]*instructionsNode)}
		return dn.children[base]
	}
}

// Turns a list of paths to be excluded into a tree
func instructionsFromExcludePathList(paths []string) *instructionsNode {
	result := &instructionsNode{"", false, make(map[string]*instructionsNode)}

	for _, p := range paths {
		ensureNodeExists(result, p).excluded = true
	}

	return result
}

func mergeBuildFiles(output string, srcBuildFile string, generatedBuildFile string, verbose bool) error {

	srcBuildFileContent, err := os.ReadFile(srcBuildFile)
	if err != nil {
		return err
	}

	generatedBuildFileContent, err := os.ReadFile(generatedBuildFile)
	if err != nil {
		return err
	}

	// There can't be a package() call in both the source and generated BUILD files.
	// bp2build will generate a package() call for licensing information, but if
	// there's no licensing information, it will still generate a package() call
	// that just sets default_visibility=public. If the handcrafted build file
	// also has a package() call, we'll allow it to override the bp2build
	// generated one if it doesn't have any licensing information. If the bp2build
	// one has licensing information and the handcrafted one exists, we'll leave
	// them both in for bazel to throw an error.
	packageRegex := regexp.MustCompile(`(?m)^package\s*\(`)
	packageDefaultVisibilityRegex := regexp.MustCompile(`(?m)^package\s*\(\s*default_visibility\s*=\s*\[\s*"//visibility:public",?\s*]\s*\)`)
	if packageRegex.Find(srcBuildFileContent) != nil {
		if verbose && packageDefaultVisibilityRegex.Find(generatedBuildFileContent) != nil {
			fmt.Fprintf(os.Stderr, "Both '%s' and '%s' have a package() target, removing the first one\n",
				generatedBuildFile, srcBuildFile)
		}
		generatedBuildFileContent = packageDefaultVisibilityRegex.ReplaceAll(generatedBuildFileContent, []byte{})
	}

	outFile, err := os.Create(output)
	if err != nil {
		return err
	}

	_, err = outFile.Write(generatedBuildFileContent)
	if err != nil {
		return err
	}

	if generatedBuildFileContent[len(generatedBuildFileContent)-1] != '\n' {
		_, err = outFile.WriteString("\n")
		if err != nil {
			return err
		}
	}

	_, err = outFile.Write(srcBuildFileContent)
	return err
}

// Calls readdir() and returns it as a map from the basename of the files in dir
// to os.FileInfo.
func readdirToMap(dir string) map[string]os.FileInfo {
	entryList, err := ioutil.ReadDir(dir)
	result := make(map[string]os.FileInfo)

	if err != nil {
		if os.IsNotExist(err) {
			// It's okay if a directory doesn't exist; it just means that one of the
			// trees to be merged contains parts the other doesn't
			return result
		} else {
			fmt.Fprintf(os.Stderr, "Cannot readdir '%s': %s\n", dir, err)
			os.Exit(1)
		}
	}

	for _, fi := range entryList {
		result[fi.Name()] = fi
	}

	return result
}

// Creates a symbolic link at dst pointing to src
func symlinkIntoForest(topdir, dst, src string) {
	err := os.Symlink(shared.JoinPath(topdir, src), shared.JoinPath(topdir, dst))
	if err != nil {
		fmt.Fprintf(os.Stderr, "Cannot create symlink at '%s' pointing to '%s': %s", dst, src, err)
		os.Exit(1)
	}
}

func isDir(path string, fi os.FileInfo) bool {
	if (fi.Mode() & os.ModeSymlink) != os.ModeSymlink {
		return fi.IsDir()
	}

	fi2, statErr := os.Stat(path)
	if statErr == nil {
		return fi2.IsDir()
	}

	// Check if this is a dangling symlink. If so, treat it like a file, not a dir.
	_, lstatErr := os.Lstat(path)
	if lstatErr != nil {
		fmt.Fprintf(os.Stderr, "Cannot stat or lstat '%s': %s\n%s\n", path, statErr, lstatErr)
		os.Exit(1)
	}

	return false
}

// Recursively plants a symlink forest at forestDir. The symlink tree will
// contain every file in buildFilesDir and srcDir excluding the files in
// instructions. Collects every directory encountered during the traversal of
// srcDir .
func plantSymlinkForestRecursive(context *symlinkForestContext, instructions *instructionsNode, forestDir string, buildFilesDir string, srcDir string) {
<<<<<<< HEAD
=======
	defer context.wg.Done()

>>>>>>> 4bb30b59
	if instructions != nil && instructions.excluded {
		// This directory is not needed, bail out
		return
	}

	// We don't add buildFilesDir here because the bp2build files marker files is
	// already a dependency which covers it. If we ever wanted to turn this into
	// a generic symlink forest creation tool, we'd need to add it, too.
<<<<<<< HEAD
	context.deps = append(context.deps, srcDir)
=======
	context.depCh <- srcDir
>>>>>>> 4bb30b59

	srcDirMap := readdirToMap(shared.JoinPath(context.topdir, srcDir))
	buildFilesMap := readdirToMap(shared.JoinPath(context.topdir, buildFilesDir))

	renamingBuildFile := false
	if _, ok := srcDirMap["BUILD"]; ok {
		if _, ok := srcDirMap["BUILD.bazel"]; !ok {
			if _, ok := buildFilesMap["BUILD.bazel"]; ok {
				renamingBuildFile = true
				srcDirMap["BUILD.bazel"] = srcDirMap["BUILD"]
				delete(srcDirMap, "BUILD")
			}
		}
	}

	allEntries := make(map[string]struct{})
	for n := range srcDirMap {
		allEntries[n] = struct{}{}
	}

	for n := range buildFilesMap {
		allEntries[n] = struct{}{}
	}

	err := os.MkdirAll(shared.JoinPath(context.topdir, forestDir), 0777)
	if err != nil {
		fmt.Fprintf(os.Stderr, "Cannot mkdir '%s': %s\n", forestDir, err)
		os.Exit(1)
	}

	for f := range allEntries {
		if f[0] == '.' {
			continue // Ignore dotfiles
		}

		// The full paths of children in the input trees and in the output tree
		forestChild := shared.JoinPath(forestDir, f)
		srcChild := shared.JoinPath(srcDir, f)
		if f == "BUILD.bazel" && renamingBuildFile {
			srcChild = shared.JoinPath(srcDir, "BUILD")
		}
		buildFilesChild := shared.JoinPath(buildFilesDir, f)

		// Descend in the instruction tree if it exists
		var instructionsChild *instructionsNode = nil
		if instructions != nil {
			if f == "BUILD.bazel" && renamingBuildFile {
				instructionsChild = instructions.children["BUILD"]
			} else {
				instructionsChild = instructions.children[f]
			}
		}

		srcChildEntry, sExists := srcDirMap[f]
		buildFilesChildEntry, bExists := buildFilesMap[f]

		if instructionsChild != nil && instructionsChild.excluded {
			if bExists {
				symlinkIntoForest(context.topdir, forestChild, buildFilesChild)
			}
			continue
		}

		sDir := sExists && isDir(shared.JoinPath(context.topdir, srcChild), srcChildEntry)
		bDir := bExists && isDir(shared.JoinPath(context.topdir, buildFilesChild), buildFilesChildEntry)

		if !sExists {
			if bDir && instructionsChild != nil {
				// Not in the source tree, but we have to exclude something from under
				// this subtree, so descend
<<<<<<< HEAD
				plantSymlinkForestRecursive(context, instructionsChild, forestChild, buildFilesChild, srcChild)
=======
				context.wg.Add(1)
				go plantSymlinkForestRecursive(context, instructionsChild, forestChild, buildFilesChild, srcChild)
>>>>>>> 4bb30b59
			} else {
				// Not in the source tree, symlink BUILD file
				symlinkIntoForest(context.topdir, forestChild, buildFilesChild)
			}
		} else if !bExists {
			if sDir && instructionsChild != nil {
				// Not in the build file tree, but we have to exclude something from
				// under this subtree, so descend
<<<<<<< HEAD
				plantSymlinkForestRecursive(context, instructionsChild, forestChild, buildFilesChild, srcChild)
=======
				context.wg.Add(1)
				go plantSymlinkForestRecursive(context, instructionsChild, forestChild, buildFilesChild, srcChild)
>>>>>>> 4bb30b59
			} else {
				// Not in the build file tree, symlink source tree, carry on
				symlinkIntoForest(context.topdir, forestChild, srcChild)
			}
		} else if sDir && bDir {
			// Both are directories. Descend.
<<<<<<< HEAD
			plantSymlinkForestRecursive(context, instructionsChild, forestChild, buildFilesChild, srcChild)
=======
			context.wg.Add(1)
			go plantSymlinkForestRecursive(context, instructionsChild, forestChild, buildFilesChild, srcChild)
>>>>>>> 4bb30b59
		} else if !sDir && !bDir {
			// Neither is a directory. Merge them.
			srcBuildFile := shared.JoinPath(context.topdir, srcChild)
			generatedBuildFile := shared.JoinPath(context.topdir, buildFilesChild)
			// The Android.bp file that codegen used to produce `buildFilesChild` is
			// already a dependency, we can ignore `buildFilesChild`.
<<<<<<< HEAD
			context.deps = append(context.deps, srcChild)
=======
			context.depCh <- srcChild
>>>>>>> 4bb30b59
			err = mergeBuildFiles(shared.JoinPath(context.topdir, forestChild), srcBuildFile, generatedBuildFile, context.verbose)
			if err != nil {
				fmt.Fprintf(os.Stderr, "Error merging %s and %s: %s",
					srcBuildFile, generatedBuildFile, err)
<<<<<<< HEAD
				context.okay = false
=======
				context.okay.Store(false)
>>>>>>> 4bb30b59
			}
		} else {
			// Both exist and one is a file. This is an error.
			fmt.Fprintf(os.Stderr,
				"Conflict in workspace symlink tree creation: both '%s' and '%s' exist and exactly one is a directory\n",
				srcChild, buildFilesChild)
<<<<<<< HEAD
			context.okay = false
=======
			context.okay.Store(false)
>>>>>>> 4bb30b59
		}
	}
}

// Creates a symlink forest by merging the directory tree at "buildFiles" and
// "srcDir" while excluding paths listed in "exclude". Returns the set of paths
// under srcDir on which readdir() had to be called to produce the symlink
// forest.
func PlantSymlinkForest(verbose bool, topdir string, forest string, buildFiles string, exclude []string) []string {
	context := &symlinkForestContext{
		verbose: verbose,
		topdir:  topdir,
<<<<<<< HEAD
		deps:    make([]string, 0),
		okay:    true,
	}

	os.RemoveAll(shared.JoinPath(topdir, forest))

	instructions := instructionsFromExcludePathList(exclude)
	plantSymlinkForestRecursive(context, instructions, forest, buildFiles, ".")
	if !context.okay {
		os.Exit(1)
	}
	return context.deps
=======
		depCh:   make(chan string),
	}

	context.okay.Store(true)

	os.RemoveAll(shared.JoinPath(topdir, forest))

	instructions := instructionsFromExcludePathList(exclude)
	go func() {
		context.wg.Add(1)
		plantSymlinkForestRecursive(context, instructions, forest, buildFiles, ".")
		context.wg.Wait()
		close(context.depCh)
	}()

	deps := make([]string, 0)
	for dep := range context.depCh {
		deps = append(deps, dep)
	}

	if !context.okay.Load() {
		os.Exit(1)
	}

	return deps
>>>>>>> 4bb30b59
}<|MERGE_RESOLUTION|>--- conflicted
+++ resolved
@@ -41,18 +41,12 @@
 
 type symlinkForestContext struct {
 	verbose bool
-<<<<<<< HEAD
-	topdir  string   // $TOPDIR
-	deps    []string // Files/directories read while constructing the forest
-	okay    bool     // Whether the forest was successfully  constructed
-=======
 	topdir  string // $TOPDIR
 
 	// State
 	wg    sync.WaitGroup
 	depCh chan string
 	okay  atomic.Bool // Whether the forest was successfully constructed
->>>>>>> 4bb30b59
 }
 
 // Ensures that the node for the given path exists in the tree and returns it.
@@ -199,11 +193,8 @@
 // instructions. Collects every directory encountered during the traversal of
 // srcDir .
 func plantSymlinkForestRecursive(context *symlinkForestContext, instructions *instructionsNode, forestDir string, buildFilesDir string, srcDir string) {
-<<<<<<< HEAD
-=======
 	defer context.wg.Done()
 
->>>>>>> 4bb30b59
 	if instructions != nil && instructions.excluded {
 		// This directory is not needed, bail out
 		return
@@ -212,11 +203,7 @@
 	// We don't add buildFilesDir here because the bp2build files marker files is
 	// already a dependency which covers it. If we ever wanted to turn this into
 	// a generic symlink forest creation tool, we'd need to add it, too.
-<<<<<<< HEAD
-	context.deps = append(context.deps, srcDir)
-=======
 	context.depCh <- srcDir
->>>>>>> 4bb30b59
 
 	srcDirMap := readdirToMap(shared.JoinPath(context.topdir, srcDir))
 	buildFilesMap := readdirToMap(shared.JoinPath(context.topdir, buildFilesDir))
@@ -287,12 +274,8 @@
 			if bDir && instructionsChild != nil {
 				// Not in the source tree, but we have to exclude something from under
 				// this subtree, so descend
-<<<<<<< HEAD
-				plantSymlinkForestRecursive(context, instructionsChild, forestChild, buildFilesChild, srcChild)
-=======
 				context.wg.Add(1)
 				go plantSymlinkForestRecursive(context, instructionsChild, forestChild, buildFilesChild, srcChild)
->>>>>>> 4bb30b59
 			} else {
 				// Not in the source tree, symlink BUILD file
 				symlinkIntoForest(context.topdir, forestChild, buildFilesChild)
@@ -301,55 +284,35 @@
 			if sDir && instructionsChild != nil {
 				// Not in the build file tree, but we have to exclude something from
 				// under this subtree, so descend
-<<<<<<< HEAD
-				plantSymlinkForestRecursive(context, instructionsChild, forestChild, buildFilesChild, srcChild)
-=======
 				context.wg.Add(1)
 				go plantSymlinkForestRecursive(context, instructionsChild, forestChild, buildFilesChild, srcChild)
->>>>>>> 4bb30b59
 			} else {
 				// Not in the build file tree, symlink source tree, carry on
 				symlinkIntoForest(context.topdir, forestChild, srcChild)
 			}
 		} else if sDir && bDir {
 			// Both are directories. Descend.
-<<<<<<< HEAD
-			plantSymlinkForestRecursive(context, instructionsChild, forestChild, buildFilesChild, srcChild)
-=======
 			context.wg.Add(1)
 			go plantSymlinkForestRecursive(context, instructionsChild, forestChild, buildFilesChild, srcChild)
->>>>>>> 4bb30b59
 		} else if !sDir && !bDir {
 			// Neither is a directory. Merge them.
 			srcBuildFile := shared.JoinPath(context.topdir, srcChild)
 			generatedBuildFile := shared.JoinPath(context.topdir, buildFilesChild)
 			// The Android.bp file that codegen used to produce `buildFilesChild` is
 			// already a dependency, we can ignore `buildFilesChild`.
-<<<<<<< HEAD
-			context.deps = append(context.deps, srcChild)
-=======
 			context.depCh <- srcChild
->>>>>>> 4bb30b59
 			err = mergeBuildFiles(shared.JoinPath(context.topdir, forestChild), srcBuildFile, generatedBuildFile, context.verbose)
 			if err != nil {
 				fmt.Fprintf(os.Stderr, "Error merging %s and %s: %s",
 					srcBuildFile, generatedBuildFile, err)
-<<<<<<< HEAD
-				context.okay = false
-=======
 				context.okay.Store(false)
->>>>>>> 4bb30b59
 			}
 		} else {
 			// Both exist and one is a file. This is an error.
 			fmt.Fprintf(os.Stderr,
 				"Conflict in workspace symlink tree creation: both '%s' and '%s' exist and exactly one is a directory\n",
 				srcChild, buildFilesChild)
-<<<<<<< HEAD
-			context.okay = false
-=======
 			context.okay.Store(false)
->>>>>>> 4bb30b59
 		}
 	}
 }
@@ -362,20 +325,6 @@
 	context := &symlinkForestContext{
 		verbose: verbose,
 		topdir:  topdir,
-<<<<<<< HEAD
-		deps:    make([]string, 0),
-		okay:    true,
-	}
-
-	os.RemoveAll(shared.JoinPath(topdir, forest))
-
-	instructions := instructionsFromExcludePathList(exclude)
-	plantSymlinkForestRecursive(context, instructions, forest, buildFiles, ".")
-	if !context.okay {
-		os.Exit(1)
-	}
-	return context.deps
-=======
 		depCh:   make(chan string),
 	}
 
@@ -401,5 +350,4 @@
 	}
 
 	return deps
->>>>>>> 4bb30b59
 }