// Copyright 2020 The Android Open Source Project
//
// Licensed under the Apache License, Version 2.0 (the "License");
// you may not use this file except in compliance with the License.
// You may obtain a copy of the License at
//
//     http://www.apache.org/licenses/LICENSE-2.0
//
// Unless required by applicable law or agreed to in writing, software
// distributed under the License is distributed on an "AS IS" BASIS,
// WITHOUT WARRANTIES OR CONDITIONS OF ANY KIND, either express or implied.
// See the License for the specific language governing permissions and
// limitations under the License.

package rust

import (
	"strings"

	"android/soong/android"
	"android/soong/cc"
)

var _ android.ImageInterface = (*Module)(nil)

var _ cc.ImageMutatableModule = (*Module)(nil)

func (mod *Module) VendorAvailable() bool {
	return Bool(mod.VendorProperties.Vendor_available)
}

func (mod *Module) OdmAvailable() bool {
	return Bool(mod.VendorProperties.Odm_available)
}

func (mod *Module) ProductAvailable() bool {
	return false
}

func (mod *Module) RamdiskAvailable() bool {
	return false
}

func (mod *Module) VendorRamdiskAvailable() bool {
	return Bool(mod.Properties.Vendor_ramdisk_available)
}

func (mod *Module) AndroidModuleBase() *android.ModuleBase {
	return &mod.ModuleBase
}

func (mod *Module) RecoveryAvailable() bool {
	return false
}

func (mod *Module) ExtraVariants() []string {
	return mod.Properties.ExtraVariants
}

func (mod *Module) AppendExtraVariant(extraVariant string) {
	mod.Properties.ExtraVariants = append(mod.Properties.ExtraVariants, extraVariant)
}

func (mod *Module) SetRamdiskVariantNeeded(b bool) {
	if b {
		panic("Setting ramdisk variant needed for Rust module is unsupported: " + mod.BaseModuleName())
	}
}

func (mod *Module) SetVendorRamdiskVariantNeeded(b bool) {
	mod.Properties.VendorRamdiskVariantNeeded = b
}

func (mod *Module) SetRecoveryVariantNeeded(b bool) {
	if b {
		panic("Setting recovery variant needed for Rust module is unsupported: " + mod.BaseModuleName())
	}
}

func (mod *Module) SetCoreVariantNeeded(b bool) {
	mod.Properties.CoreVariantNeeded = b
}

func (mod *Module) SnapshotVersion(mctx android.BaseModuleContext) string {
	panic("Rust modules do not support snapshotting: " + mod.BaseModuleName())
}

func (mod *Module) VendorRamdiskVariantNeeded(ctx android.BaseModuleContext) bool {
	return mod.Properties.VendorRamdiskVariantNeeded
}

func (mod *Module) CoreVariantNeeded(ctx android.BaseModuleContext) bool {
	return mod.Properties.CoreVariantNeeded
}

func (mod *Module) RamdiskVariantNeeded(android.BaseModuleContext) bool {
	return mod.InRamdisk()
}

func (mod *Module) RecoveryVariantNeeded(android.BaseModuleContext) bool {
	return mod.InRecovery()
}

func (mod *Module) ExtraImageVariations(android.BaseModuleContext) []string {
	return mod.Properties.ExtraVariants
}

func (mod *Module) IsSnapshotPrebuilt() bool {
	// Rust does not support prebuilts in its snapshots
	return false
}

<<<<<<< HEAD
=======
func (ctx *moduleContext) SocSpecific() bool {
	// Additionally check if this module is inVendor() that means it is a "vendor" variant of a
	// module. As well as SoC specific modules, vendor variants must be installed to /vendor
	// unless they have "odm_available: true".
	return ctx.ModuleContext.SocSpecific() || (ctx.RustModule().InVendor() && !ctx.RustModule().VendorVariantToOdm())
}

func (ctx *moduleContext) DeviceSpecific() bool {
	// Some vendor variants want to be installed to /odm by setting "odm_available: true".
	return ctx.ModuleContext.DeviceSpecific() || (ctx.RustModule().InVendor() && ctx.RustModule().VendorVariantToOdm())
}

// Returns true when this module creates a vendor variant and wants to install the vendor variant
// to the odm partition.
func (c *Module) VendorVariantToOdm() bool {
	return Bool(c.VendorProperties.Odm_available)
}

>>>>>>> d466b4a1
func (ctx *moduleContext) ProductSpecific() bool {
	return false
}

func (mod *Module) InRecovery() bool {
	// TODO(b/165791368)
	return false
}

func (mod *Module) InVendorRamdisk() bool {
	return mod.ModuleBase.InVendorRamdisk() || mod.ModuleBase.InstallInVendorRamdisk()
}

func (mod *Module) OnlyInRamdisk() bool {
	// TODO(b/165791368)
	return false
}

func (mod *Module) OnlyInRecovery() bool {
	// TODO(b/165791368)
	return false
}

func (mod *Module) OnlyInVendorRamdisk() bool {
	return false
}

// Returns true when this module is configured to have core and vendor variants.
func (mod *Module) HasVendorVariant() bool {
	return Bool(mod.VendorProperties.Vendor_available) || Bool(mod.VendorProperties.Odm_available)
}

// Always returns false because rust modules do not support product variant.
func (mod *Module) HasProductVariant() bool {
	return Bool(mod.VendorProperties.Product_available)
}

func (mod *Module) HasNonSystemVariants() bool {
	return mod.HasVendorVariant() || mod.HasProductVariant()
}

func (mod *Module) InProduct() bool {
	return false
}

// Returns true if the module is "vendor" variant. Usually these modules are installed in /vendor
func (mod *Module) InVendor() bool {
	return mod.Properties.ImageVariationPrefix == cc.VendorVariationPrefix
}

func (mod *Module) SetImageVariation(ctx android.BaseModuleContext, variant string, module android.Module) {
	m := module.(*Module)
	if variant == android.VendorRamdiskVariation {
		m.MakeAsPlatform()
	} else if strings.HasPrefix(variant, cc.VendorVariationPrefix) {
		m.Properties.ImageVariationPrefix = cc.VendorVariationPrefix
		m.Properties.VndkVersion = strings.TrimPrefix(variant, cc.VendorVariationPrefix)

		// Makefile shouldn't know vendor modules other than BOARD_VNDK_VERSION.
		// Hide other vendor variants to avoid collision.
		vndkVersion := ctx.DeviceConfig().VndkVersion()
		if vndkVersion != "current" && vndkVersion != "" && vndkVersion != m.Properties.VndkVersion {
			m.Properties.HideFromMake = true
			m.HideFromMake()
		}
	}
}

func (mod *Module) ImageMutatorBegin(mctx android.BaseModuleContext) {
	// Rust does not support installing to the product image yet.
	if Bool(mod.VendorProperties.Product_available) {
		mctx.PropertyErrorf("product_available",
			"Rust modules do not yet support being available to the product image")
	} else if mctx.ProductSpecific() {
		mctx.PropertyErrorf("product_specific",
			"Rust modules do not yet support installing to the product image.")
	} else if Bool(mod.VendorProperties.Double_loadable) {
		mctx.PropertyErrorf("double_loadable",
			"Rust modules do not yet support double loading")
	}
<<<<<<< HEAD

	if mod.HasVendorVariant() {
		if lib, ok := mod.compiler.(libraryInterface); ok && lib.buildShared() {
			// Explicitly disallow rust_ffi variants which produce shared libraries from setting vendor_available.
			// Vendor variants do not produce an error for dylibs, rlibs with dylib-std linkage are disabled in the respective library
			// mutators until support is added.
			//
			// We can't check shared() here because image mutator is called before the library mutator, so we need to
			// check buildShared()

			mctx.PropertyErrorf("vendor_available", "cannot be set for rust_ffi or rust_ffi_shared modules.")
		}
	}

=======
>>>>>>> d466b4a1
	if Bool(mod.Properties.Vendor_ramdisk_available) {
		if lib, ok := mod.compiler.(libraryInterface); !ok || (ok && lib.buildShared()) {
			mctx.PropertyErrorf("vendor_ramdisk_available", "cannot be set for rust_ffi or rust_ffi_shared modules.")
		}
	}

<<<<<<< HEAD
	vendorSpecific := mctx.SocSpecific() || mctx.DeviceSpecific()
	if vendorSpecific {
		if lib, ok := mod.compiler.(libraryInterface); !ok || (ok && (lib.buildShared() || lib.buildDylib() || lib.buildRlib())) {
			mctx.ModuleErrorf("Rust vendor specific modules are currently only supported for rust_ffi_static modules.")
		}
	}

	cc.MutateImage(mctx, mod)
=======
	cc.MutateImage(mctx, mod)

	if !mod.Properties.CoreVariantNeeded || mod.HasNonSystemVariants() {

		if _, ok := mod.compiler.(*prebuiltLibraryDecorator); ok {
			// Rust does not support prebuilt libraries on non-System images.
			mctx.ModuleErrorf("Rust prebuilt modules not supported for non-system images.")
		}
	}
>>>>>>> d466b4a1
}<|MERGE_RESOLUTION|>--- conflicted
+++ resolved
@@ -110,8 +110,6 @@
 	return false
 }
 
-<<<<<<< HEAD
-=======
 func (ctx *moduleContext) SocSpecific() bool {
 	// Additionally check if this module is inVendor() that means it is a "vendor" variant of a
 	// module. As well as SoC specific modules, vendor variants must be installed to /vendor
@@ -130,7 +128,6 @@
 	return Bool(c.VendorProperties.Odm_available)
 }
 
->>>>>>> d466b4a1
 func (ctx *moduleContext) ProductSpecific() bool {
 	return false
 }
@@ -211,39 +208,12 @@
 		mctx.PropertyErrorf("double_loadable",
 			"Rust modules do not yet support double loading")
 	}
-<<<<<<< HEAD
-
-	if mod.HasVendorVariant() {
-		if lib, ok := mod.compiler.(libraryInterface); ok && lib.buildShared() {
-			// Explicitly disallow rust_ffi variants which produce shared libraries from setting vendor_available.
-			// Vendor variants do not produce an error for dylibs, rlibs with dylib-std linkage are disabled in the respective library
-			// mutators until support is added.
-			//
-			// We can't check shared() here because image mutator is called before the library mutator, so we need to
-			// check buildShared()
-
-			mctx.PropertyErrorf("vendor_available", "cannot be set for rust_ffi or rust_ffi_shared modules.")
-		}
-	}
-
-=======
->>>>>>> d466b4a1
 	if Bool(mod.Properties.Vendor_ramdisk_available) {
 		if lib, ok := mod.compiler.(libraryInterface); !ok || (ok && lib.buildShared()) {
 			mctx.PropertyErrorf("vendor_ramdisk_available", "cannot be set for rust_ffi or rust_ffi_shared modules.")
 		}
 	}
 
-<<<<<<< HEAD
-	vendorSpecific := mctx.SocSpecific() || mctx.DeviceSpecific()
-	if vendorSpecific {
-		if lib, ok := mod.compiler.(libraryInterface); !ok || (ok && (lib.buildShared() || lib.buildDylib() || lib.buildRlib())) {
-			mctx.ModuleErrorf("Rust vendor specific modules are currently only supported for rust_ffi_static modules.")
-		}
-	}
-
-	cc.MutateImage(mctx, mod)
-=======
 	cc.MutateImage(mctx, mod)
 
 	if !mod.Properties.CoreVariantNeeded || mod.HasNonSystemVariants() {
@@ -253,5 +223,4 @@
 			mctx.ModuleErrorf("Rust prebuilt modules not supported for non-system images.")
 		}
 	}
->>>>>>> d466b4a1
 }