// Copyright 2019 The Android Open Source Project
//
// Licensed under the Apache License, Version 2.0 (the "License");
// you may not use this file except in compliance with the License.
// You may obtain a copy of the License at
//
//     http://www.apache.org/licenses/LICENSE-2.0
//
// Unless required by applicable law or agreed to in writing, software
// distributed under the License is distributed on an "AS IS" BASIS,
// WITHOUT WARRANTIES OR CONDITIONS OF ANY KIND, either express or implied.
// See the License for the specific language governing permissions and
// limitations under the License.

package rust

import (
	"fmt"
	"regexp"
	"strings"

	"android/soong/android"
	"android/soong/cc"
	"android/soong/snapshot"
)

var (
	DylibStdlibSuffix = ".dylib-std"
	RlibStdlibSuffix  = ".rlib-std"
)

func init() {
	android.RegisterModuleType("rust_library", RustLibraryFactory)
	android.RegisterModuleType("rust_library_dylib", RustLibraryDylibFactory)
	android.RegisterModuleType("rust_library_rlib", RustLibraryRlibFactory)
	android.RegisterModuleType("rust_library_host", RustLibraryHostFactory)
	android.RegisterModuleType("rust_library_host_dylib", RustLibraryDylibHostFactory)
	android.RegisterModuleType("rust_library_host_rlib", RustLibraryRlibHostFactory)
	android.RegisterModuleType("rust_ffi", RustFFIFactory)
	android.RegisterModuleType("rust_ffi_shared", RustFFISharedFactory)
	android.RegisterModuleType("rust_ffi_static", RustFFIStaticFactory)
	android.RegisterModuleType("rust_ffi_host", RustFFIHostFactory)
	android.RegisterModuleType("rust_ffi_host_shared", RustFFISharedHostFactory)
	android.RegisterModuleType("rust_ffi_host_static", RustFFIStaticHostFactory)
}

type VariantLibraryProperties struct {
	Enabled *bool    `android:"arch_variant"`
	Srcs    []string `android:"path,arch_variant"`
}

type LibraryCompilerProperties struct {
	Rlib   VariantLibraryProperties `android:"arch_variant"`
	Dylib  VariantLibraryProperties `android:"arch_variant"`
	Shared VariantLibraryProperties `android:"arch_variant"`
	Static VariantLibraryProperties `android:"arch_variant"`

	// path to include directories to pass to cc_* modules, only relevant for static/shared variants.
	Include_dirs []string `android:"path,arch_variant"`

	// Whether this library is part of the Rust toolchain sysroot.
	Sysroot *bool
}

type LibraryMutatedProperties struct {
	// Build a dylib variant
	BuildDylib bool `blueprint:"mutated"`
	// Build an rlib variant
	BuildRlib bool `blueprint:"mutated"`
	// Build a shared library variant
	BuildShared bool `blueprint:"mutated"`
	// Build a static library variant
	BuildStatic bool `blueprint:"mutated"`

	// This variant is a dylib
	VariantIsDylib bool `blueprint:"mutated"`
	// This variant is an rlib
	VariantIsRlib bool `blueprint:"mutated"`
	// This variant is a shared library
	VariantIsShared bool `blueprint:"mutated"`
	// This variant is a static library
	VariantIsStatic bool `blueprint:"mutated"`
	// This variant is a source provider
	VariantIsSource bool `blueprint:"mutated"`

	// This variant is disabled and should not be compiled
	// (used for SourceProvider variants that produce only source)
	VariantIsDisabled bool `blueprint:"mutated"`

	// Whether this library variant should be link libstd via rlibs
	VariantIsStaticStd bool `blueprint:"mutated"`
}

type libraryDecorator struct {
	*baseCompiler
	*flagExporter
	stripper Stripper

	Properties        LibraryCompilerProperties
	MutatedProperties LibraryMutatedProperties
	includeDirs       android.Paths
	sourceProvider    SourceProvider

	collectedSnapshotHeaders android.Paths

	// table-of-contents file for cdylib crates to optimize out relinking when possible
	tocFile android.OptionalPath
}

type libraryInterface interface {
	rlib() bool
	dylib() bool
	static() bool
	shared() bool
	sysroot() bool
	source() bool

	// Returns true if the build options for the module have selected a particular build type
	buildRlib() bool
	buildDylib() bool
	buildShared() bool
	buildStatic() bool

	// Sets a particular variant type
	setRlib()
	setDylib()
	setShared()
	setStatic()
	setSource()

	// libstd linkage functions
	rlibStd() bool
	setRlibStd()
	setDylibStd()

	// Build a specific library variant
	BuildOnlyFFI()
	BuildOnlyRust()
	BuildOnlyRlib()
	BuildOnlyDylib()
	BuildOnlyStatic()
	BuildOnlyShared()

	toc() android.OptionalPath
}

func (library *libraryDecorator) nativeCoverage() bool {
	return true
}

func (library *libraryDecorator) toc() android.OptionalPath {
	return library.tocFile
}

func (library *libraryDecorator) rlib() bool {
	return library.MutatedProperties.VariantIsRlib
}

func (library *libraryDecorator) sysroot() bool {
	return Bool(library.Properties.Sysroot)
}

func (library *libraryDecorator) dylib() bool {
	return library.MutatedProperties.VariantIsDylib
}

func (library *libraryDecorator) shared() bool {
	return library.MutatedProperties.VariantIsShared
}

func (library *libraryDecorator) static() bool {
	return library.MutatedProperties.VariantIsStatic
}

func (library *libraryDecorator) source() bool {
	return library.MutatedProperties.VariantIsSource
}

func (library *libraryDecorator) buildRlib() bool {
	return library.MutatedProperties.BuildRlib && BoolDefault(library.Properties.Rlib.Enabled, true)
}

func (library *libraryDecorator) buildDylib() bool {
	return library.MutatedProperties.BuildDylib && BoolDefault(library.Properties.Dylib.Enabled, true)
}

func (library *libraryDecorator) buildShared() bool {
	return library.MutatedProperties.BuildShared && BoolDefault(library.Properties.Shared.Enabled, true)
}

func (library *libraryDecorator) buildStatic() bool {
	return library.MutatedProperties.BuildStatic && BoolDefault(library.Properties.Static.Enabled, true)
}

func (library *libraryDecorator) setRlib() {
	library.MutatedProperties.VariantIsRlib = true
	library.MutatedProperties.VariantIsDylib = false
	library.MutatedProperties.VariantIsStatic = false
	library.MutatedProperties.VariantIsShared = false
}

func (library *libraryDecorator) setDylib() {
	library.MutatedProperties.VariantIsRlib = false
	library.MutatedProperties.VariantIsDylib = true
	library.MutatedProperties.VariantIsStatic = false
	library.MutatedProperties.VariantIsShared = false
}

func (library *libraryDecorator) rlibStd() bool {
	return library.MutatedProperties.VariantIsStaticStd
}

func (library *libraryDecorator) setRlibStd() {
	library.MutatedProperties.VariantIsStaticStd = true
}

func (library *libraryDecorator) setDylibStd() {
	library.MutatedProperties.VariantIsStaticStd = false
}

func (library *libraryDecorator) setShared() {
	library.MutatedProperties.VariantIsStatic = false
	library.MutatedProperties.VariantIsShared = true
	library.MutatedProperties.VariantIsRlib = false
	library.MutatedProperties.VariantIsDylib = false
}

func (library *libraryDecorator) setStatic() {
	library.MutatedProperties.VariantIsStatic = true
	library.MutatedProperties.VariantIsShared = false
	library.MutatedProperties.VariantIsRlib = false
	library.MutatedProperties.VariantIsDylib = false
}

func (library *libraryDecorator) setSource() {
	library.MutatedProperties.VariantIsSource = true
}

func (library *libraryDecorator) autoDep(ctx android.BottomUpMutatorContext) autoDep {
	if ctx.Module().(*Module).InVendor() {
		// Vendor modules should statically link libstd.
		return rlibAutoDep
	} else if library.preferRlib() {
		return rlibAutoDep
	} else if library.rlib() || library.static() {
		return rlibAutoDep
	} else if library.dylib() || library.shared() {
		return dylibAutoDep
	} else if ctx.BazelConversionMode() {
		// In Bazel conversion mode, we are currently ignoring the deptag, so we just need to supply a
		// compatible tag in order to add the dependency.
		return rlibAutoDep
	} else {
		panic(fmt.Errorf("autoDep called on library %q that has no enabled variants.", ctx.ModuleName()))
	}
}

func (library *libraryDecorator) stdLinkage(ctx *depsContext) RustLinkage {
	if ctx.RustModule().InVendor() {
		// Vendor modules should statically link libstd.
		return RlibLinkage
	} else if library.static() || library.MutatedProperties.VariantIsStaticStd {
		return RlibLinkage
	} else if library.baseCompiler.preferRlib() {
		return RlibLinkage
	}
	return DefaultLinkage
}

var _ compiler = (*libraryDecorator)(nil)
var _ libraryInterface = (*libraryDecorator)(nil)
var _ exportedFlagsProducer = (*libraryDecorator)(nil)

// rust_library produces all rust variants.
func RustLibraryFactory() android.Module {
	module, library := NewRustLibrary(android.HostAndDeviceSupported)
	library.BuildOnlyRust()
	return module.Init()
}

// rust_ffi produces all ffi variants.
func RustFFIFactory() android.Module {
	module, library := NewRustLibrary(android.HostAndDeviceSupported)
	library.BuildOnlyFFI()
	return module.Init()
}

// rust_library_dylib produces a dylib.
func RustLibraryDylibFactory() android.Module {
	module, library := NewRustLibrary(android.HostAndDeviceSupported)
	library.BuildOnlyDylib()
	return module.Init()
}

// rust_library_rlib produces an rlib.
func RustLibraryRlibFactory() android.Module {
	module, library := NewRustLibrary(android.HostAndDeviceSupported)
	library.BuildOnlyRlib()
	return module.Init()
}

// rust_ffi_shared produces a shared library.
func RustFFISharedFactory() android.Module {
	module, library := NewRustLibrary(android.HostAndDeviceSupported)
	library.BuildOnlyShared()
	return module.Init()
}

// rust_ffi_static produces a static library.
func RustFFIStaticFactory() android.Module {
	module, library := NewRustLibrary(android.HostAndDeviceSupported)
	library.BuildOnlyStatic()
	return module.Init()
}

// rust_library_host produces all rust variants.
func RustLibraryHostFactory() android.Module {
	module, library := NewRustLibrary(android.HostSupported)
	library.BuildOnlyRust()
	return module.Init()
}

// rust_ffi_host produces all FFI variants.
func RustFFIHostFactory() android.Module {
	module, library := NewRustLibrary(android.HostSupported)
	library.BuildOnlyFFI()
	return module.Init()
}

// rust_library_dylib_host produces a dylib.
func RustLibraryDylibHostFactory() android.Module {
	module, library := NewRustLibrary(android.HostSupported)
	library.BuildOnlyDylib()
	return module.Init()
}

// rust_library_rlib_host produces an rlib.
func RustLibraryRlibHostFactory() android.Module {
	module, library := NewRustLibrary(android.HostSupported)
	library.BuildOnlyRlib()
	return module.Init()
}

// rust_ffi_static_host produces a static library.
func RustFFIStaticHostFactory() android.Module {
	module, library := NewRustLibrary(android.HostSupported)
	library.BuildOnlyStatic()
	return module.Init()
}

// rust_ffi_shared_host produces an shared library.
func RustFFISharedHostFactory() android.Module {
	module, library := NewRustLibrary(android.HostSupported)
	library.BuildOnlyShared()
	return module.Init()
}

func (library *libraryDecorator) BuildOnlyFFI() {
	library.MutatedProperties.BuildDylib = false
	library.MutatedProperties.BuildRlib = false
	library.MutatedProperties.BuildShared = true
	library.MutatedProperties.BuildStatic = true
}

func (library *libraryDecorator) BuildOnlyRust() {
	library.MutatedProperties.BuildDylib = true
	library.MutatedProperties.BuildRlib = true
	library.MutatedProperties.BuildShared = false
	library.MutatedProperties.BuildStatic = false
}

func (library *libraryDecorator) BuildOnlyDylib() {
	library.MutatedProperties.BuildDylib = true
	library.MutatedProperties.BuildRlib = false
	library.MutatedProperties.BuildShared = false
	library.MutatedProperties.BuildStatic = false
}

func (library *libraryDecorator) BuildOnlyRlib() {
	library.MutatedProperties.BuildDylib = false
	library.MutatedProperties.BuildRlib = true
	library.MutatedProperties.BuildShared = false
	library.MutatedProperties.BuildStatic = false
}

func (library *libraryDecorator) BuildOnlyStatic() {
	library.MutatedProperties.BuildRlib = false
	library.MutatedProperties.BuildDylib = false
	library.MutatedProperties.BuildShared = false
	library.MutatedProperties.BuildStatic = true
}

func (library *libraryDecorator) BuildOnlyShared() {
	library.MutatedProperties.BuildRlib = false
	library.MutatedProperties.BuildDylib = false
	library.MutatedProperties.BuildStatic = false
	library.MutatedProperties.BuildShared = true
}

func NewRustLibrary(hod android.HostOrDeviceSupported) (*Module, *libraryDecorator) {
	module := newModule(hod, android.MultilibBoth)

	library := &libraryDecorator{
		MutatedProperties: LibraryMutatedProperties{
			BuildDylib:  false,
			BuildRlib:   false,
			BuildShared: false,
			BuildStatic: false,
		},
		baseCompiler: NewBaseCompiler("lib", "lib64", InstallInSystem),
		flagExporter: NewFlagExporter(),
	}

	module.compiler = library

	return module, library
}

func (library *libraryDecorator) compilerProps() []interface{} {
	return append(library.baseCompiler.compilerProps(),
		&library.Properties,
		&library.MutatedProperties,
		&library.stripper.StripProperties)
}

func (library *libraryDecorator) compilerDeps(ctx DepsContext, deps Deps) Deps {
	deps = library.baseCompiler.compilerDeps(ctx, deps)

<<<<<<< HEAD
	if ctx.toolchain().Bionic() && (library.dylib() || library.shared()) {
		deps = bionicDeps(ctx, deps, false)
		deps.CrtBegin = []string{"crtbegin_so"}
		deps.CrtEnd = []string{"crtend_so"}
=======
	if library.dylib() || library.shared() {
		if ctx.toolchain().Bionic() {
			deps = bionicDeps(ctx, deps, false)
			deps.CrtBegin = []string{"crtbegin_so"}
			deps.CrtEnd = []string{"crtend_so"}
		} else if ctx.Os() == android.LinuxMusl {
			deps = muslDeps(ctx, deps, false)
			deps.CrtBegin = []string{"libc_musl_crtbegin_so"}
			deps.CrtEnd = []string{"libc_musl_crtend_so"}
		}
>>>>>>> 6bf833f4
	}

	return deps
}

func (library *libraryDecorator) sharedLibFilename(ctx ModuleContext) string {
	return library.getStem(ctx) + ctx.toolchain().SharedLibSuffix()
}

func (library *libraryDecorator) cfgFlags(ctx ModuleContext, flags Flags) Flags {
	flags = library.baseCompiler.cfgFlags(ctx, flags)
	if library.dylib() {
		// We need to add a dependency on std in order to link crates as dylibs.
		// The hack to add this dependency is guarded by the following cfg so
		// that we don't force a dependency when it isn't needed.
		library.baseCompiler.Properties.Cfgs = append(library.baseCompiler.Properties.Cfgs, "android_dylib")
	}

	flags.RustFlags = append(flags.RustFlags, library.baseCompiler.cfgsToFlags()...)
	flags.RustdocFlags = append(flags.RustdocFlags, library.baseCompiler.cfgsToFlags()...)

	return flags
}

func (library *libraryDecorator) compilerFlags(ctx ModuleContext, flags Flags) Flags {
	flags = library.baseCompiler.compilerFlags(ctx, flags)

	flags.RustFlags = append(flags.RustFlags, "-C metadata="+ctx.ModuleName())
	if library.shared() || library.static() {
		library.includeDirs = append(library.includeDirs, android.PathsForModuleSrc(ctx, library.Properties.Include_dirs)...)
	}
	if library.shared() {
		flags.LinkFlags = append(flags.LinkFlags, "-Wl,-soname="+library.sharedLibFilename(ctx))
	}

	return flags
}

func (library *libraryDecorator) compile(ctx ModuleContext, flags Flags, deps PathDeps) android.Path {
	var outputFile, ret android.ModuleOutPath
	var fileName string
	srcPath := library.srcPath(ctx, deps)

	if library.sourceProvider != nil {
		deps.srcProviderFiles = append(deps.srcProviderFiles, library.sourceProvider.Srcs()...)
	}

	// Calculate output filename
	if library.rlib() {
		fileName = library.getStem(ctx) + ctx.toolchain().RlibSuffix()
		outputFile = android.PathForModuleOut(ctx, fileName)
		ret = outputFile
	} else if library.dylib() {
		fileName = library.getStem(ctx) + ctx.toolchain().DylibSuffix()
		outputFile = android.PathForModuleOut(ctx, fileName)
		ret = outputFile
	} else if library.static() {
		fileName = library.getStem(ctx) + ctx.toolchain().StaticLibSuffix()
		outputFile = android.PathForModuleOut(ctx, fileName)
		ret = outputFile
	} else if library.shared() {
		fileName = library.sharedLibFilename(ctx)
		outputFile = android.PathForModuleOut(ctx, fileName)
		ret = outputFile
	}

	if !library.rlib() && !library.static() && library.stripper.NeedsStrip(ctx) {
		strippedOutputFile := outputFile
		outputFile = android.PathForModuleOut(ctx, "unstripped", fileName)
		library.stripper.StripExecutableOrSharedLib(ctx, outputFile, strippedOutputFile)

		library.baseCompiler.strippedOutputFile = android.OptionalPathForPath(strippedOutputFile)
	}
	library.baseCompiler.unstrippedOutputFile = outputFile

	flags.RustFlags = append(flags.RustFlags, deps.depFlags...)
	flags.LinkFlags = append(flags.LinkFlags, deps.depLinkFlags...)
	flags.LinkFlags = append(flags.LinkFlags, deps.linkObjects...)

	if library.dylib() {
		// We need prefer-dynamic for now to avoid linking in the static stdlib. See:
		// https://github.com/rust-lang/rust/issues/19680
		// https://github.com/rust-lang/rust/issues/34909
		flags.RustFlags = append(flags.RustFlags, "-C prefer-dynamic")
	}

	// Call the appropriate builder for this library type
	if library.rlib() {
		TransformSrctoRlib(ctx, srcPath, deps, flags, outputFile)
	} else if library.dylib() {
		TransformSrctoDylib(ctx, srcPath, deps, flags, outputFile)
	} else if library.static() {
		TransformSrctoStatic(ctx, srcPath, deps, flags, outputFile)
	} else if library.shared() {
		TransformSrctoShared(ctx, srcPath, deps, flags, outputFile)
	}

	if library.rlib() || library.dylib() {
		library.flagExporter.exportLinkDirs(deps.linkDirs...)
		library.flagExporter.exportLinkObjects(deps.linkObjects...)
	}

	if library.static() || library.shared() {
		ctx.SetProvider(cc.FlagExporterInfoProvider, cc.FlagExporterInfo{
			IncludeDirs: library.includeDirs,
		})
	}

	if library.shared() {
		// Optimize out relinking against shared libraries whose interface hasn't changed by
		// depending on a table of contents file instead of the library itself.
		tocFile := outputFile.ReplaceExtension(ctx, flags.Toolchain.SharedLibSuffix()[1:]+".toc")
		library.tocFile = android.OptionalPathForPath(tocFile)
		cc.TransformSharedObjectToToc(ctx, outputFile, tocFile)

		ctx.SetProvider(cc.SharedLibraryInfoProvider, cc.SharedLibraryInfo{
			TableOfContents: android.OptionalPathForPath(tocFile),
			SharedLibrary:   outputFile,
			Target:          ctx.Target(),
		})
	}

	if library.static() {
		depSet := android.NewDepSetBuilder(android.TOPOLOGICAL).Direct(outputFile).Build()
		ctx.SetProvider(cc.StaticLibraryInfoProvider, cc.StaticLibraryInfo{
			StaticLibrary: outputFile,

			TransitiveStaticLibrariesForOrdering: depSet,
		})
	}

	library.flagExporter.setProvider(ctx)

	return ret
}

func (library *libraryDecorator) srcPath(ctx ModuleContext, deps PathDeps) android.Path {
	if library.sourceProvider != nil {
		// Assume the first source from the source provider is the library entry point.
		return library.sourceProvider.Srcs()[0]
	} else {
		path, _ := srcPathFromModuleSrcs(ctx, library.baseCompiler.Properties.Srcs)
		return path
	}
}

func (library *libraryDecorator) rustdoc(ctx ModuleContext, flags Flags,
	deps PathDeps) android.OptionalPath {
	// rustdoc has builtin support for documenting config specific information
	// regardless of the actual config it was given
	// (https://doc.rust-lang.org/rustdoc/advanced-features.html#cfgdoc-documenting-platform-specific-or-feature-specific-information),
	// so we generate the rustdoc for only the primary module so that we have a
	// single set of docs to refer to.
	if ctx.Module() != ctx.PrimaryModule() {
		return android.OptionalPath{}
	}

	return android.OptionalPathForPath(Rustdoc(ctx, library.srcPath(ctx, deps),
		deps, flags))
}

func (library *libraryDecorator) getStem(ctx ModuleContext) string {
	stem := library.baseCompiler.getStemWithoutSuffix(ctx)
	validateLibraryStem(ctx, stem, library.crateName())

	return stem + String(library.baseCompiler.Properties.Suffix)
}

func (library *libraryDecorator) install(ctx ModuleContext) {
	// Only shared and dylib variants make sense to install.
	if library.shared() || library.dylib() {
		library.baseCompiler.install(ctx)
	}
}

func (library *libraryDecorator) Disabled() bool {
	return library.MutatedProperties.VariantIsDisabled
}

func (library *libraryDecorator) SetDisabled() {
	library.MutatedProperties.VariantIsDisabled = true
}

var validCrateName = regexp.MustCompile("[^a-zA-Z0-9_]+")

func validateLibraryStem(ctx BaseModuleContext, filename string, crate_name string) {
	if crate_name == "" {
		ctx.PropertyErrorf("crate_name", "crate_name must be defined.")
	}

	// crate_names are used for the library output file, and rustc expects these
	// to be alphanumeric with underscores allowed.
	if validCrateName.MatchString(crate_name) {
		ctx.PropertyErrorf("crate_name",
			"library crate_names must be alphanumeric with underscores allowed")
	}

	// Libraries are expected to begin with "lib" followed by the crate_name
	if !strings.HasPrefix(filename, "lib"+crate_name) {
		ctx.ModuleErrorf("Invalid name or stem property; library filenames must start with lib<crate_name>")
	}
}

// LibraryMutator mutates the libraries into variants according to the
// build{Rlib,Dylib} attributes.
func LibraryMutator(mctx android.BottomUpMutatorContext) {
	// Only mutate on Rust libraries.
	m, ok := mctx.Module().(*Module)
	if !ok || m.compiler == nil {
		return
	}
	library, ok := m.compiler.(libraryInterface)
	if !ok {
		return
	}

	var variants []string
	// The source variant is used for SourceProvider modules. The other variants (i.e. rlib and dylib)
	// depend on this variant. It must be the first variant to be declared.
	sourceVariant := false
	if m.sourceProvider != nil {
		variants = append(variants, "source")
		sourceVariant = true
	}
	if library.buildRlib() {
		variants = append(variants, rlibVariation)
	}
	if library.buildDylib() {
		variants = append(variants, dylibVariation)
	}

	if len(variants) == 0 {
		return
	}
	modules := mctx.CreateLocalVariations(variants...)

	// The order of the variations (modules) matches the variant names provided. Iterate
	// through the new variation modules and set their mutated properties.
	for i, v := range modules {
		switch variants[i] {
		case rlibVariation:
			v.(*Module).compiler.(libraryInterface).setRlib()
		case dylibVariation:
			v.(*Module).compiler.(libraryInterface).setDylib()
			if v.(*Module).ModuleBase.ImageVariation().Variation == android.VendorRamdiskVariation {
				// TODO(b/165791368)
				// Disable dylib Vendor Ramdisk variations until we support these.
				v.(*Module).Disable()
			}

			variation := v.(*Module).ModuleBase.ImageVariation().Variation
			if strings.HasPrefix(variation, cc.VendorVariationPrefix) {
				// TODO(b/204303985)
				// Disable vendor dylibs until they are supported
				v.(*Module).Disable()
			}

			if strings.HasPrefix(variation, cc.VendorVariationPrefix) &&
				m.HasVendorVariant() &&
				!snapshot.IsVendorProprietaryModule(mctx) &&
				strings.TrimPrefix(variation, cc.VendorVariationPrefix) == mctx.DeviceConfig().VndkVersion() {

				// cc.MutateImage runs before LibraryMutator, so vendor variations which are meant for rlibs only are
				// produced for Dylibs; however, dylibs should not be enabled for boardVndkVersion for
				// non-vendor proprietary modules.
				v.(*Module).Disable()
			}

		case "source":
			v.(*Module).compiler.(libraryInterface).setSource()
			// The source variant does not produce any library.
			// Disable the compilation steps.
			v.(*Module).compiler.SetDisabled()
		}
	}

	// If a source variant is created, add an inter-variant dependency
	// between the other variants and the source variant.
	if sourceVariant {
		sv := modules[0]
		for _, v := range modules[1:] {
			if !v.Enabled() {
				continue
			}
			mctx.AddInterVariantDependency(sourceDepTag, v, sv)
		}
		// Alias the source variation so it can be named directly in "srcs" properties.
		mctx.AliasVariation("source")
	}
}

func LibstdMutator(mctx android.BottomUpMutatorContext) {
	if m, ok := mctx.Module().(*Module); ok && m.compiler != nil && !m.compiler.Disabled() {
		switch library := m.compiler.(type) {
		case libraryInterface:
			// Only create a variant if a library is actually being built.
			if library.rlib() && !library.sysroot() {
				variants := []string{"rlib-std", "dylib-std"}
				modules := mctx.CreateLocalVariations(variants...)

				rlib := modules[0].(*Module)
				dylib := modules[1].(*Module)
				rlib.compiler.(libraryInterface).setRlibStd()
				dylib.compiler.(libraryInterface).setDylibStd()
				if dylib.ModuleBase.ImageVariation().Variation == android.VendorRamdiskVariation ||
					strings.HasPrefix(dylib.ModuleBase.ImageVariation().Variation, cc.VendorVariationPrefix) {
					// TODO(b/165791368)
					// Disable rlibs that link against dylib-std on vendor and vendor ramdisk variations until those dylib
					// variants are properly supported.
					dylib.Disable()
				}
				rlib.Properties.RustSubName += RlibStdlibSuffix
				dylib.Properties.RustSubName += DylibStdlibSuffix
			}
		}
	}
}

func (l *libraryDecorator) snapshotHeaders() android.Paths {
	if l.collectedSnapshotHeaders == nil {
		panic("snapshotHeaders() must be called after collectHeadersForSnapshot()")
	}
	return l.collectedSnapshotHeaders
}

// collectHeadersForSnapshot collects all exported headers from library.
// It globs header files in the source tree for exported include directories,
// and tracks generated header files separately.
//
// This is to be called from GenerateAndroidBuildActions, and then collected
// header files can be retrieved by snapshotHeaders().
func (l *libraryDecorator) collectHeadersForSnapshot(ctx android.ModuleContext, deps PathDeps) {
	ret := android.Paths{}

	// Glob together the headers from the modules include_dirs property
	for _, path := range android.CopyOfPaths(l.includeDirs) {
		dir := path.String()
		glob, err := ctx.GlobWithDeps(dir+"/**/*", nil)
		if err != nil {
			ctx.ModuleErrorf("glob failed: %#v", err)
			return
		}

		for _, header := range glob {
			// Filter out only the files with extensions that are headers.
			found := false
			for _, ext := range cc.HeaderExts {
				if strings.HasSuffix(header, ext) {
					found = true
					break
				}
			}
			if !found {
				continue
			}
			ret = append(ret, android.PathForSource(ctx, header))
		}
	}

	// Glob together the headers from C dependencies as well, starting with non-generated headers.
	ret = append(ret, cc.GlobHeadersForSnapshot(ctx, append(android.CopyOfPaths(deps.depIncludePaths), deps.depSystemIncludePaths...))...)

	// Collect generated headers from C dependencies.
	ret = append(ret, cc.GlobGeneratedHeadersForSnapshot(ctx, deps.depGeneratedHeaders)...)

	// TODO(185577950): If support for generated headers is added, they need to be collected here as well.
	l.collectedSnapshotHeaders = ret
}<|MERGE_RESOLUTION|>--- conflicted
+++ resolved
@@ -426,12 +426,6 @@
 func (library *libraryDecorator) compilerDeps(ctx DepsContext, deps Deps) Deps {
 	deps = library.baseCompiler.compilerDeps(ctx, deps)
 
-<<<<<<< HEAD
-	if ctx.toolchain().Bionic() && (library.dylib() || library.shared()) {
-		deps = bionicDeps(ctx, deps, false)
-		deps.CrtBegin = []string{"crtbegin_so"}
-		deps.CrtEnd = []string{"crtend_so"}
-=======
 	if library.dylib() || library.shared() {
 		if ctx.toolchain().Bionic() {
 			deps = bionicDeps(ctx, deps, false)
@@ -442,7 +436,6 @@
 			deps.CrtBegin = []string{"libc_musl_crtbegin_so"}
 			deps.CrtEnd = []string{"libc_musl_crtend_so"}
 		}
->>>>>>> 6bf833f4
 	}
 
 	return deps
