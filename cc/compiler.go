--- conflicted
+++ resolved
@@ -695,10 +695,7 @@
 
 	if ctx.optimizeForSize() {
 		flags.Local.CFlags = append(flags.Local.CFlags, "-Oz")
-<<<<<<< HEAD
-=======
 		flags.Local.LdFlags = append(flags.Local.LdFlags, "-Wl,-mllvm,-enable-ml-inliner=release")
->>>>>>> cdb8501c
 	}
 
 	// Exclude directories from manual binder interface allowed list.
