subdirs = [
    "androidmk",
    "bpfix",
    "cmd/*",
    "fs",
    "finder",
    "jar",
    "zip",
    "third_party/zip",
    "ui/*",
]

bootstrap_go_package {
    name: "soong-env",
    pkgPath: "android/soong/env",
    srcs: [
        "env/env.go",
    ],
}

bootstrap_go_package {
    name: "soong",
    pkgPath: "android/soong",
    deps: [
        "blueprint",
    ],
    srcs: [
        "doc.go",
    ],
}

bootstrap_go_package {
    name: "soong-android",
    pkgPath: "android/soong/android",
    deps: [
        "blueprint",
        "blueprint-bootstrap",
        "soong",
        "soong-env",
<<<<<<< HEAD
        "soong-lineage",
=======
        "soong-shared",
>>>>>>> e65de78c
    ],
    srcs: [
        "android/androidmk.go",
        "android/apex.go",
        "android/api_levels.go",
        "android/arch.go",
        "android/bootjar.go",
        "android/config.go",
        "android/defaults.go",
        "android/defs.go",
        "android/expand.go",
        "android/filegroup.go",
        "android/hooks.go",
        "android/makevars.go",
        "android/module.go",
        "android/mutator.go",
        "android/namespace.go",
        "android/neverallow.go",
        "android/notices.go",
        "android/onceper.go",
        "android/override_module.go",
        "android/package_ctx.go",
        "android/path_properties.go",
        "android/paths.go",
        "android/prebuilt.go",
        "android/prebuilt_etc.go",
        "android/proto.go",
        "android/register.go",
        "android/rule_builder.go",
        "android/sh_binary.go",
        "android/singleton.go",
        "android/testing.go",
        "android/util.go",
        "android/variable.go",
        "android/vts_config.go",
        "android/writedocs.go",

        // Lock down environment access last
        "android/env.go",
    ],
    testSrcs: [
        "android/arch_test.go",
        "android/config_test.go",
        "android/expand_test.go",
        "android/namespace_test.go",
        "android/neverallow_test.go",
        "android/onceper_test.go",
        "android/path_properties_test.go",
        "android/paths_test.go",
        "android/prebuilt_test.go",
        "android/prebuilt_etc_test.go",
        "android/rule_builder_test.go",
        "android/util_test.go",
        "android/variable_test.go",
        "android/vts_config_test.go",
    ],
}

bootstrap_go_package {
    name: "soong-cc-config",
    pkgPath: "android/soong/cc/config",
    deps: [
        "soong-android",
    ],
    srcs: [
        "cc/config/clang.go",
        "cc/config/global.go",
        "cc/config/tidy.go",
        "cc/config/toolchain.go",
        "cc/config/vndk.go",

        "cc/config/arm_device.go",
        "cc/config/arm64_device.go",
        "cc/config/arm64_fuchsia_device.go",
        "cc/config/mips_device.go",
        "cc/config/mips64_device.go",
        "cc/config/x86_device.go",
        "cc/config/x86_64_device.go",
        "cc/config/x86_64_fuchsia_device.go",

        "cc/config/x86_darwin_host.go",
        "cc/config/x86_linux_host.go",
        "cc/config/x86_linux_bionic_host.go",
        "cc/config/x86_windows_host.go",
    ],
    testSrcs: [
        "cc/config/tidy_test.go",
    ],
}

bootstrap_go_package {
    name: "soong-cc",
    pkgPath: "android/soong/cc",
    deps: [
        "blueprint",
        "blueprint-pathtools",
        "soong",
        "soong-android",
        "soong-cc-config",
        "soong-genrule",
        "soong-tradefed",
    ],
    srcs: [
        "cc/androidmk.go",
        "cc/builder.go",
        "cc/cc.go",
        "cc/check.go",
        "cc/coverage.go",
        "cc/gen.go",
        "cc/lto.go",
        "cc/makevars.go",
        "cc/pgo.go",
        "cc/prebuilt.go",
        "cc/proto.go",
        "cc/rs.go",
        "cc/sanitize.go",
        "cc/sabi.go",
        "cc/stl.go",
        "cc/strip.go",
        "cc/sysprop.go",
        "cc/tidy.go",
        "cc/util.go",
        "cc/vndk.go",
        "cc/vndk_prebuilt.go",
        "cc/xom.go",

        "cc/cmakelists.go",
        "cc/compdb.go",
        "cc/compiler.go",
        "cc/installer.go",
        "cc/linker.go",

        "cc/binary.go",
        "cc/library.go",
        "cc/object.go",
        "cc/test.go",
        "cc/toolchain_library.go",

        "cc/ndk_prebuilt.go",
        "cc/ndk_headers.go",
        "cc/ndk_library.go",
        "cc/ndk_sysroot.go",

        "cc/llndk_library.go",

        "cc/kernel_headers.go",

        "cc/genrule.go",

        "cc/vendor_public_library.go",

        "cc/testing.go",
    ],
    testSrcs: [
        "cc/cc_test.go",
        "cc/gen_test.go",
        "cc/genrule_test.go",
        "cc/library_test.go",
        "cc/prebuilt_test.go",
        "cc/proto_test.go",
        "cc/test_data_test.go",
        "cc/util_test.go",
    ],
    pluginFor: ["soong_build"],
}

bootstrap_go_package {
    name: "soong-genrule",
    pkgPath: "android/soong/genrule",
    deps: [
        "blueprint",
        "blueprint-pathtools",
        "soong",
        "soong-android",
        "soong-shared",
    ],
    srcs: [
        "genrule/genrule.go",
    ],
    testSrcs: [
        "genrule/genrule_test.go",
    ],
    pluginFor: ["soong_build"],
}

bootstrap_go_package {
    name: "soong-phony",
    pkgPath: "android/soong/phony",
    deps: [
        "blueprint",
        "soong-android",
    ],
    srcs: [
        "phony/phony.go",
    ],
    pluginFor: ["soong_build"],
}

bootstrap_go_package {
    name: "soong-java",
    pkgPath: "android/soong/java",
    deps: [
        "blueprint",
        "blueprint-pathtools",
        "soong",
        "soong-android",
        "soong-cc",
        "soong-dexpreopt",
        "soong-genrule",
        "soong-java-config",
        "soong-tradefed",
    ],
    srcs: [
        "java/aapt2.go",
        "java/aar.go",
        "java/android_manifest.go",
        "java/android_resources.go",
        "java/androidmk.go",
        "java/app_builder.go",
        "java/app.go",
        "java/builder.go",
        "java/device_host_converter.go",
        "java/dex.go",
        "java/dexpreopt.go",
        "java/dexpreopt_bootjars.go",
        "java/dexpreopt_config.go",
        "java/droiddoc.go",
        "java/gen.go",
        "java/genrule.go",
        "java/hiddenapi.go",
        "java/hiddenapi_singleton.go",
        "java/jacoco.go",
        "java/java.go",
        "java/jdeps.go",
        "java/java_resources.go",
        "java/kotlin.go",
        "java/plugin.go",
        "java/prebuilt_apis.go",
        "java/proto.go",
        "java/sdk.go",
        "java/sdk_library.go",
        "java/support_libraries.go",
        "java/system_modules.go",
        "java/testing.go",
    ],
    testSrcs: [
        "java/app_test.go",
        "java/device_host_converter_test.go",
        "java/dexpreopt_test.go",
        "java/dexpreopt_bootjars_test.go",
        "java/java_test.go",
        "java/jdeps_test.go",
        "java/kotlin_test.go",
        "java/plugin_test.go",
        "java/sdk_test.go",
    ],
    pluginFor: ["soong_build"],
}

bootstrap_go_package {
    name: "soong-java-config",
    pkgPath: "android/soong/java/config",
    deps: [
        "blueprint-proptools",
        "soong-android",
    ],
    srcs: [
        "java/config/config.go",
        "java/config/error_prone.go",
        "java/config/kotlin.go",
        "java/config/makevars.go",
    ],
}

bootstrap_go_package {
    name: "soong-python",
    pkgPath: "android/soong/python",
    deps: [
        "blueprint",
        "soong-android",
        "soong-tradefed",
    ],
    srcs: [
        "python/androidmk.go",
        "python/binary.go",
        "python/builder.go",
        "python/defaults.go",
        "python/installer.go",
        "python/library.go",
        "python/proto.go",
        "python/python.go",
        "python/test.go",
    ],
    testSrcs: [
        "python/python_test.go",
    ],
    pluginFor: ["soong_build"],
}

bootstrap_go_package {
    name: "soong-shared",
    pkgPath: "android/soong/shared",
    srcs: [
        "shared/paths.go",
    ],
}

bootstrap_go_package {
    name: "soong-tradefed",
    pkgPath: "android/soong/tradefed",
    deps: [
        "blueprint",
        "soong-android",
    ],
    srcs: [
        "tradefed/autogen.go",
        "tradefed/config.go",
        "tradefed/makevars.go",
    ],
    pluginFor: ["soong_build"],
}

bootstrap_go_package {
    name: "soong-xml",
    pkgPath: "android/soong/xml",
    deps: [
        "blueprint",
        "blueprint-pathtools",
        "soong",
        "soong-android",
    ],
    srcs: [
        "xml/xml.go",
    ],
    testSrcs: [
        "xml/xml_test.go",
    ],
    pluginFor: ["soong_build"],
}

bootstrap_go_package {
    name: "soong-apex",
    pkgPath: "android/soong/apex",
    deps: [
        "blueprint",
        "soong",
        "soong-android",
        "soong-cc",
        "soong-java",
        "soong-python",
    ],
    srcs: [
        "apex/apex.go",
        "apex/key.go",
    ],
    testSrcs: [
        "apex/apex_test.go",
    ],
    pluginFor: ["soong_build"],
}

bootstrap_go_package {
    name: "soong-sysprop",
    pkgPath: "android/soong/sysprop",
    deps: [
        "blueprint",
        "soong",
        "soong-android",
        "soong-cc",
        "soong-java",
    ],
    srcs: [
        "sysprop/sysprop_library.go",
    ],
    testSrcs: [
        "sysprop/sysprop_test.go",
    ],
    pluginFor: ["soong_build"],
}

//
// Defaults to enable various configurations of host bionic
//

cc_defaults {
    name: "linux_bionic_supported",
    host_supported: true,
    target: {
        host: {
            enabled: false,
        },
        linux_bionic: {
            enabled: true,
        },
    },
}

//
// C static libraries extracted from the gcc toolchain
//

toolchain_library {
    name: "libatomic",
    defaults: ["linux_bionic_supported"],
    vendor_available: true,
    recovery_available: true,

    arch: {
        arm: {
            src: "prebuilts/gcc/linux-x86/arm/arm-linux-androideabi-4.9/arm-linux-androideabi/lib/libatomic.a",
        },
        arm64: {
            src: "prebuilts/gcc/linux-x86/aarch64/aarch64-linux-android-4.9/aarch64-linux-android/lib64/libatomic.a",
        },
        x86: {
            src: "prebuilts/gcc/linux-x86/x86/x86_64-linux-android-4.9/x86_64-linux-android/lib/libatomic.a",
        },
        x86_64: {
            src: "prebuilts/gcc/linux-x86/x86/x86_64-linux-android-4.9/x86_64-linux-android/lib64/libatomic.a",
        },
    },
}

toolchain_library {
    name: "libgcc",
    defaults: ["linux_bionic_supported"],
    vendor_available: true,
    recovery_available: true,

    arch: {
        arm: {
            src: "prebuilts/gcc/linux-x86/arm/arm-linux-androideabi-4.9/lib/gcc/arm-linux-androideabi/4.9.x/libgcc.a",
        },
        arm64: {
            src: "prebuilts/gcc/linux-x86/aarch64/aarch64-linux-android-4.9/lib/gcc/aarch64-linux-android/4.9.x/libgcc.a",
        },
        x86: {
            src: "prebuilts/gcc/linux-x86/x86/x86_64-linux-android-4.9/lib/gcc/x86_64-linux-android/4.9.x/32/libgcc.a",
        },
        x86_64: {
            src: "prebuilts/gcc/linux-x86/x86/x86_64-linux-android-4.9/lib/gcc/x86_64-linux-android/4.9.x/libgcc.a",
        },
    },
}

toolchain_library {
    name: "libgcc_stripped",
    defaults: ["linux_bionic_supported"],
    vendor_available: true,
    recovery_available: true,

    arch: {
        arm: {
            src: "prebuilts/gcc/linux-x86/arm/arm-linux-androideabi-4.9/lib/gcc/arm-linux-androideabi/4.9.x/libgcc.a",
            strip: {
                keep_symbols_list: [
                    // unwind-arm.o
                    "_Unwind_Complete",
                    "_Unwind_DeleteException",
                    "_Unwind_GetCFA",
                    "_Unwind_VRS_Get",
                    "_Unwind_VRS_Pop",
                    "_Unwind_VRS_Set",
                    "__aeabi_unwind_cpp_pr0",
                    "__aeabi_unwind_cpp_pr1",
                    "__aeabi_unwind_cpp_pr2",
                    "__gnu_Unwind_Backtrace",
                    "__gnu_Unwind_ForcedUnwind",
                    "__gnu_Unwind_RaiseException",
                    "__gnu_Unwind_Resume",
                    "__gnu_Unwind_Resume_or_Rethrow",

                    // libunwind.o
                    "_Unwind_Backtrace",
                    "_Unwind_ForcedUnwind",
                    "_Unwind_RaiseException",
                    "_Unwind_Resume",
                    "_Unwind_Resume_or_Rethrow",
                    "___Unwind_Backtrace",
                    "___Unwind_ForcedUnwind",
                    "___Unwind_RaiseException",
                    "___Unwind_Resume",
                    "___Unwind_Resume_or_Rethrow",
                    "__gnu_Unwind_Restore_VFP",
                    "__gnu_Unwind_Restore_VFP_D",
                    "__gnu_Unwind_Restore_VFP_D_16_to_31",
                    "__gnu_Unwind_Restore_WMMXC",
                    "__gnu_Unwind_Restore_WMMXD",
                    "__gnu_Unwind_Save_VFP",
                    "__gnu_Unwind_Save_VFP_D",
                    "__gnu_Unwind_Save_VFP_D_16_to_31",
                    "__gnu_Unwind_Save_WMMXC",
                    "__gnu_Unwind_Save_WMMXD",
                    "__restore_core_regs",
                    "restore_core_regs",

                    // pr-support.o
                    "_Unwind_GetDataRelBase",
                    "_Unwind_GetLanguageSpecificData",
                    "_Unwind_GetRegionStart",
                    "_Unwind_GetTextRelBase",
                    "__gnu_unwind_execute",
                    "__gnu_unwind_frame",
                ],
                use_gnu_strip: true,
            },
        },
        arm64: {
            src: "prebuilts/gcc/linux-x86/aarch64/aarch64-linux-android-4.9/lib/gcc/aarch64-linux-android/4.9.x/libgcc.a",
        },
        x86: {
            src: "prebuilts/gcc/linux-x86/x86/x86_64-linux-android-4.9/lib/gcc/x86_64-linux-android/4.9.x/32/libgcc.a",

        },
        x86_64: {
            src: "prebuilts/gcc/linux-x86/x86/x86_64-linux-android-4.9/lib/gcc/x86_64-linux-android/4.9.x/libgcc.a",
        },
    },
    strip: {
        keep_symbols_list: [
            // unwind-dw2.o
            "_Unwind_Backtrace",
            "_Unwind_DeleteException",
            "_Unwind_FindEnclosingFunction",
            "_Unwind_ForcedUnwind",
            "_Unwind_GetCFA",
            "_Unwind_GetDataRelBase",
            "_Unwind_GetGR",
            "_Unwind_GetIP",
            "_Unwind_GetIPInfo",
            "_Unwind_GetLanguageSpecificData",
            "_Unwind_GetRegionStart",
            "_Unwind_GetTextRelBase",
            "_Unwind_RaiseException",
            "_Unwind_Resume",
            "_Unwind_Resume_or_Rethrow",
            "_Unwind_SetGR",
            "_Unwind_SetIP",
            "__frame_state_for",

            // unwind-dw2-fde-dip.o
            "_Unwind_Find_FDE",
            "__deregister_frame",
            "__deregister_frame_info",
            "__deregister_frame_info_bases",
            "__register_frame",
            "__register_frame_info",
            "__register_frame_info_bases",
            "__register_frame_info_table",
            "__register_frame_info_table_bases",
            "__register_frame_table",
        ],
        use_gnu_strip: true,
    },
}

toolchain_library {
    name: "libwinpthread",
    host_supported: true,
    enabled: false,
    target: {
        windows: {
            enabled: true,
        },
        windows_x86: {
            src: "prebuilts/gcc/linux-x86/host/x86_64-w64-mingw32-4.8/x86_64-w64-mingw32/lib32/libwinpthread.a",
        },
        windows_x86_64: {
            src: "prebuilts/gcc/linux-x86/host/x86_64-w64-mingw32-4.8/x86_64-w64-mingw32/lib/libwinpthread.a",
        },
    },
    notice: ":mingw-libwinpthread-notice",
}

toolchain_library {
    name: "libgcov",
    defaults: ["linux_bionic_supported"],

    arch: {
        arm: {
            src: "prebuilts/gcc/linux-x86/arm/arm-linux-androideabi-4.9/lib/gcc/arm-linux-androideabi/4.9.x/libgcov.a",
        },
        arm64: {
            src: "prebuilts/gcc/linux-x86/aarch64/aarch64-linux-android-4.9/lib/gcc/aarch64-linux-android/4.9.x/libgcov.a",
        },
        x86: {
            src: "prebuilts/gcc/linux-x86/x86/x86_64-linux-android-4.9/lib/gcc/x86_64-linux-android/4.9.x/32/libgcov.a",
        },
        x86_64: {
            src: "prebuilts/gcc/linux-x86/x86/x86_64-linux-android-4.9/lib/gcc/x86_64-linux-android/4.9.x/libgcov.a",
        },
    },
}

kernel_headers {
    name: "device_kernel_headers",
    vendor: true,
    recovery_available: true,
}

cc_genrule {
    name: "host_bionic_linker_asm",
    host_supported: true,
    device_supported: false,
    target: {
        linux_bionic: {
            enabled: true,
        },
        linux_glibc: {
            enabled: false,
        },
        darwin: {
            enabled: false,
        },
    },
    tools: ["extract_linker"],
    cmd: "$(location) -s $(out) $(in)",
    srcs: [":linker"],
    out: ["linker.s"],
}

cc_genrule {
    name: "host_bionic_linker_flags",
    host_supported: true,
    device_supported: false,
    target: {
        linux_bionic: {
            enabled: true,
        },
        linux_glibc: {
            enabled: false,
        },
        darwin: {
            enabled: false,
        },
    },
    tools: ["extract_linker"],
    cmd: "$(location) -f $(out) $(in)",
    srcs: [":linker"],
    out: ["linker.flags"],
}<|MERGE_RESOLUTION|>--- conflicted
+++ resolved
@@ -37,11 +37,8 @@
         "blueprint-bootstrap",
         "soong",
         "soong-env",
-<<<<<<< HEAD
+        "soong-shared",
         "soong-lineage",
-=======
-        "soong-shared",
->>>>>>> e65de78c
     ],
     srcs: [
         "android/androidmk.go",
