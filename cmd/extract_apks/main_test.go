// Copyright 2020 Google Inc. All rights reserved.
//
// Licensed under the Apache License, Version 2.0 (the "License");
// you may not use this file except in compliance with the License.
// You may obtain a copy of the License at
//
//     http://www.apache.org/licenses/LICENSE-2.0
//
// Unless required by applicable law or agreed to in writing, software
// distributed under the License is distributed on an "AS IS" BASIS,
// WITHOUT WARRANTIES OR CONDITIONS OF ANY KIND, either express or implied.
// See the License for the specific language governing permissions and
// limitations under the License.

package main

import (
	"bytes"
	"fmt"
	"reflect"
	"testing"

	"google.golang.org/protobuf/encoding/prototext"

	bp "android/soong/cmd/extract_apks/bundle_proto"
	"android/soong/third_party/zip"
)

type testConfigDesc struct {
	name         string
	targetConfig TargetConfig
	expected     SelectionResult
}

type testDesc struct {
	protoText string
	configs   []testConfigDesc
}

func TestSelectApks_ApkSet(t *testing.T) {
	testCases := []testDesc{
		{
			protoText: `
variant {
  targeting {
    sdk_version_targeting {
      value { min { value: 29 } } } }
  apk_set {
    module_metadata {
      name: "base" targeting {} delivery_type: INSTALL_TIME }
    apk_description {
      targeting {
        screen_density_targeting {
          value { density_alias: LDPI } }
        sdk_version_targeting {
          value { min { value: 21 } } } }
      path: "splits/base-ldpi.apk"
      split_apk_metadata { split_id: "config.ldpi" } }
    apk_description {
      targeting {
        screen_density_targeting {
          value { density_alias: MDPI } }
        sdk_version_targeting {
          value { min { value: 21 } } } }
      path: "splits/base-mdpi.apk"
      split_apk_metadata { split_id: "config.mdpi" } }
    apk_description {
      targeting {
        sdk_version_targeting {
          value { min { value: 21 } } } }
      path: "splits/base-master.apk"
      split_apk_metadata { is_master_split: true } }
    apk_description {
      targeting {
        abi_targeting {
          value { alias: ARMEABI_V7A }
          alternatives { alias: ARM64_V8A }
          alternatives { alias: X86 }
          alternatives { alias: X86_64 } }
        sdk_version_targeting {
          value { min { value: 21 } } } }
      path: "splits/base-armeabi_v7a.apk"
      split_apk_metadata { split_id: "config.armeabi_v7a" } }
    apk_description {
      targeting {
        abi_targeting {
          value { alias: ARM64_V8A }
          alternatives { alias: ARMEABI_V7A }
          alternatives { alias: X86 }
          alternatives { alias: X86_64 } }
        sdk_version_targeting {
          value { min { value: 21 } } } }
      path: "splits/base-arm64_v8a.apk"
      split_apk_metadata { split_id: "config.arm64_v8a" } }
    apk_description {
      targeting {
        abi_targeting {
          value { alias: X86 }
          alternatives { alias: ARMEABI_V7A }
          alternatives { alias: ARM64_V8A }
          alternatives { alias: X86_64 } }
        sdk_version_targeting {
          value { min { value: 21 } } } }
      path: "splits/base-x86.apk"
      split_apk_metadata { split_id: "config.x86" } }
    apk_description {
      targeting {
        abi_targeting {
          value { alias: X86_64 }
          alternatives { alias: ARMEABI_V7A }
          alternatives { alias: ARM64_V8A }
          alternatives { alias: X86 } }
        sdk_version_targeting {
          value { min { value: 21 } } } }
      path: "splits/base-x86_64.apk"
      split_apk_metadata { split_id: "config.x86_64" } } }
}
bundletool {
  version: "0.10.3" }

`,
			configs: []testConfigDesc{
				{
					name: "one",
					targetConfig: TargetConfig{
						sdkVersion: 29,
						screenDpi: map[bp.ScreenDensity_DensityAlias]bool{
							bp.ScreenDensity_DENSITY_UNSPECIFIED: true,
						},
						abis: map[bp.Abi_AbiAlias]int{
							bp.Abi_ARMEABI_V7A: 0,
							bp.Abi_ARM64_V8A:   1,
						},
					},
					expected: SelectionResult{
						"base",
						[]string{
							"splits/base-ldpi.apk",
							"splits/base-mdpi.apk",
							"splits/base-master.apk",
							"splits/base-armeabi_v7a.apk",
						},
					},
				},
				{
					name: "two",
					targetConfig: TargetConfig{
						sdkVersion: 29,
						screenDpi: map[bp.ScreenDensity_DensityAlias]bool{
							bp.ScreenDensity_LDPI: true,
						},
						abis: map[bp.Abi_AbiAlias]int{},
					},
					expected: SelectionResult{
						"base",
						[]string{
							"splits/base-ldpi.apk",
							"splits/base-master.apk",
						},
					},
				},
				{
					name: "three",
					targetConfig: TargetConfig{
						sdkVersion: 20,
						screenDpi: map[bp.ScreenDensity_DensityAlias]bool{
							bp.ScreenDensity_LDPI: true,
						},
						abis: map[bp.Abi_AbiAlias]int{},
					},
					expected: SelectionResult{
						"",
						nil,
					},
				},
				{
					name: "four",
					targetConfig: TargetConfig{
						sdkVersion: 29,
						screenDpi: map[bp.ScreenDensity_DensityAlias]bool{
							bp.ScreenDensity_MDPI: true,
						},
						abis: map[bp.Abi_AbiAlias]int{
							bp.Abi_ARM64_V8A:   0,
							bp.Abi_ARMEABI_V7A: 1,
						},
					},
					expected: SelectionResult{
						"base",
						[]string{
							"splits/base-mdpi.apk",
							"splits/base-master.apk",
							"splits/base-arm64_v8a.apk",
						},
					},
				},
			},
		},
		{
			protoText: `
variant {
  targeting {
    sdk_version_targeting {
      value { min { value: 10000 } } } }
  apk_set {
    module_metadata {
      name: "base" targeting {} delivery_type: INSTALL_TIME }
    apk_description {
      targeting {
        sdk_version_targeting {
          value { min { value: 21 } } } }
      path: "splits/base-master.apk"
      split_apk_metadata { is_master_split: true } } } }`,
			configs: []testConfigDesc{
				{
					name: "Prerelease",
					targetConfig: TargetConfig{
						sdkVersion:       30,
						screenDpi:        map[bp.ScreenDensity_DensityAlias]bool{},
						abis:             map[bp.Abi_AbiAlias]int{},
						allowPrereleased: true,
					},
					expected: SelectionResult{
						"base",
						[]string{"splits/base-master.apk"},
					},
				},
			},
		},
		{
			protoText: `
variant {
  targeting {
    sdk_version_targeting {
      value { min { value: 29 } } } }
  apk_set {
    module_metadata {
      name: "base" targeting {} delivery_type: INSTALL_TIME }
    apk_description {
      targeting {}
      path: "universal.apk"
      standalone_apk_metadata { fused_module_name: "base" } } } }`,
			configs: []testConfigDesc{
				{
					name:         "Universal",
					targetConfig: TargetConfig{sdkVersion: 30},
					expected: SelectionResult{
						"base",
						[]string{"universal.apk"},
					},
				},
			},
		},
	}
	for _, testCase := range testCases {
		var toc bp.BuildApksResult
		if err := prototext.Unmarshal([]byte(testCase.protoText), &toc); err != nil {
			t.Fatal(err)
		}
		for _, config := range testCase.configs {
			actual := selectApks(&toc, config.targetConfig)
			if !reflect.DeepEqual(config.expected, actual) {
				t.Errorf("%s: expected %v, got %v", config.name, config.expected, actual)
			}
		}
	}
}

func TestSelectApks_ApexSet(t *testing.T) {
	testCases := []testDesc{
		{
			protoText: `
variant {
  targeting {
    sdk_version_targeting {
      value { min { value: 29 } } } }
  apk_set {
    module_metadata {
      name: "base" targeting {} delivery_type: INSTALL_TIME }
    apk_description {
      targeting {
        multi_abi_targeting {
          value { abi { alias: ARMEABI_V7A } }
          alternatives { abi { alias: ARM64_V8A } }
          alternatives { abi { alias: X86 } }
          alternatives { abi { alias: X86_64 } } }
        sdk_version_targeting {
          value { min { value: 21 } } } }
      path: "standalones/standalone-armeabi_v7a.apex"
      apex_apk_metadata { } }
    apk_description {
      targeting {
        multi_abi_targeting {
          value { abi { alias: ARM64_V8A } }
          alternatives { abi { alias: ARMEABI_V7A } }
          alternatives { abi { alias: X86 } }
          alternatives { abi { alias: X86_64 } } }
        sdk_version_targeting {
          value { min { value: 21 } } } }
      path: "standalones/standalone-arm64_v8a.apex"
      apex_apk_metadata { } }
    apk_description {
      targeting {
        multi_abi_targeting {
          value { abi { alias: X86 } }
          alternatives { abi { alias: ARMEABI_V7A } }
          alternatives { abi { alias: ARM64_V8A } }
          alternatives { abi { alias: X86_64 } } }
        sdk_version_targeting {
          value { min { value: 21 } } } }
      path: "standalones/standalone-x86.apex"
      apex_apk_metadata { } }
    apk_description {
      targeting {
        multi_abi_targeting {
          value { abi { alias: X86_64 } }
          alternatives { abi { alias: ARMEABI_V7A } }
          alternatives { abi { alias: ARM64_V8A } }
          alternatives { abi { alias: X86 } } }
        sdk_version_targeting {
          value { min { value: 21 } } } }
      path: "standalones/standalone-x86_64.apex"
      apex_apk_metadata { } } }
}
bundletool {
  version: "0.10.3" }

`,
			configs: []testConfigDesc{
				{
					name: "order matches priorities",
					targetConfig: TargetConfig{
						sdkVersion: 29,
						screenDpi: map[bp.ScreenDensity_DensityAlias]bool{
							bp.ScreenDensity_DENSITY_UNSPECIFIED: true,
						},
						abis: map[bp.Abi_AbiAlias]int{
							bp.Abi_ARM64_V8A:   0,
							bp.Abi_ARMEABI_V7A: 1,
						},
					},
					expected: SelectionResult{
						"base",
						[]string{
							"standalones/standalone-arm64_v8a.apex",
						},
					},
				},
				{
					name: "order doesn't match priorities",
					targetConfig: TargetConfig{
						sdkVersion: 29,
						screenDpi: map[bp.ScreenDensity_DensityAlias]bool{
							bp.ScreenDensity_DENSITY_UNSPECIFIED: true,
						},
						abis: map[bp.Abi_AbiAlias]int{
							bp.Abi_ARMEABI_V7A: 0,
							bp.Abi_ARM64_V8A:   1,
						},
					},
					expected: SelectionResult{
						"base",
						[]string{
							"standalones/standalone-arm64_v8a.apex",
						},
					},
				},
				{
					name: "single choice",
					targetConfig: TargetConfig{
						sdkVersion: 29,
						screenDpi: map[bp.ScreenDensity_DensityAlias]bool{
							bp.ScreenDensity_DENSITY_UNSPECIFIED: true,
						},
						abis: map[bp.Abi_AbiAlias]int{
							bp.Abi_ARMEABI_V7A: 0,
						},
					},
					expected: SelectionResult{
						"base",
						[]string{
							"standalones/standalone-armeabi_v7a.apex",
						},
					},
				},
				{
					name: "cross platform",
					targetConfig: TargetConfig{
						sdkVersion: 29,
						screenDpi: map[bp.ScreenDensity_DensityAlias]bool{
							bp.ScreenDensity_DENSITY_UNSPECIFIED: true,
						},
						abis: map[bp.Abi_AbiAlias]int{
							bp.Abi_ARM64_V8A: 0,
							bp.Abi_MIPS64:    1,
							bp.Abi_X86:       2,
						},
					},
					expected: SelectionResult{
						"base",
						[]string{
							"standalones/standalone-x86.apex",
						},
					},
				},
			},
		},
	}
	for _, testCase := range testCases {
		var toc bp.BuildApksResult
		if err := prototext.Unmarshal([]byte(testCase.protoText), &toc); err != nil {
			t.Fatal(err)
		}
		for _, config := range testCase.configs {
			actual := selectApks(&toc, config.targetConfig)
			if !reflect.DeepEqual(config.expected, actual) {
				t.Errorf("%s: expected %v, got %v", config.name, config.expected, actual)
			}
		}
	}
}

func TestSelectApks_ApexSet_Variants(t *testing.T) {
	testCases := []testDesc{
		{
			protoText: `
variant {
	targeting {
		sdk_version_targeting {value {min {value: 29}}}
		multi_abi_targeting {
			value {abi {alias: ARMEABI_V7A}}
			alternatives {
				abi {alias: ARMEABI_V7A}
				abi {alias: ARM64_V8A}
			}
			alternatives {abi {alias: ARM64_V8A}}
			alternatives {abi {alias: X86}}
			alternatives {
				abi {alias: X86}
				abi {alias: X86_64}
			}
		}
	}
	apk_set {
		module_metadata {
			name: "base"
			delivery_type: INSTALL_TIME
		}
		apk_description {
			targeting {
				multi_abi_targeting {
					value {abi {alias: ARMEABI_V7A}}
					alternatives {
						abi {alias: ARMEABI_V7A}
						abi {alias: ARM64_V8A}
					}
					alternatives {abi {alias: ARM64_V8A}}
					alternatives {abi {alias: X86}}
					alternatives {
						abi {alias: X86}
						abi {alias: X86_64}
					}
				}
			}
			path: "standalones/standalone-armeabi_v7a.apex"
		}
	}
	variant_number: 0
}
variant {
	targeting {
		sdk_version_targeting {value {min {value: 29}}}
		multi_abi_targeting {
			value {abi {alias: ARM64_V8A}}
			alternatives {abi {alias: ARMEABI_V7A}}
			alternatives {
				abi {alias: ARMEABI_V7A}
				abi {alias: ARM64_V8A}
			}
			alternatives {abi {alias: X86}}
			alternatives {
				abi {alias: X86}
				abi {alias: X86_64}
			}
		}
	}
	apk_set {
		module_metadata {
			name: "base"
			delivery_type: INSTALL_TIME
		}
		apk_description {
			targeting {
				multi_abi_targeting {
					value {abi {alias: ARM64_V8A}}
					alternatives {abi {alias: ARMEABI_V7A}}
					alternatives {
						abi {alias: ARMEABI_V7A}
						abi {alias: ARM64_V8A}
					}
					alternatives {abi {alias: X86}}
					alternatives {
						abi {alias: X86}
						abi {alias: X86_64}
					}
				}
			}
			path: "standalones/standalone-arm64_v8a.apex"
		}
	}
	variant_number: 1
}
variant {
	targeting {
		sdk_version_targeting {value {min {value: 29}}}
		multi_abi_targeting {
			value {
				abi {alias: ARMEABI_V7A}
				abi {alias: ARM64_V8A}
			}
			alternatives {abi {alias: ARMEABI_V7A}}
			alternatives {abi {alias: ARM64_V8A}}
			alternatives {abi {alias: X86}}
			alternatives {
				abi {alias: X86}
				abi {alias: X86_64}
			}
		}
	}
	apk_set {
		module_metadata {
			name: "base"
			delivery_type: INSTALL_TIME
		}
		apk_description {
			targeting {
				multi_abi_targeting {
					value {
						abi {alias: ARMEABI_V7A}
						abi {alias: ARM64_V8A}
					}
					alternatives {abi {alias: ARMEABI_V7A}}
					alternatives {abi {alias: ARM64_V8A}}
					alternatives {abi {alias: X86}}
					alternatives {
						abi {alias: X86}
						abi {alias: X86_64}
					}
				}
			}
			path: "standalones/standalone-armeabi_v7a.arm64_v8a.apex"
		}
	}
	variant_number: 2
}
variant {
	targeting {
		sdk_version_targeting {value {min {value: 29}}}
		multi_abi_targeting {
			value {abi {alias: X86}}
			alternatives {abi {alias: ARMEABI_V7A}}
			alternatives {
				abi {alias: ARMEABI_V7A}
				abi {alias: ARM64_V8A}
			}
			alternatives {abi {alias: ARM64_V8A}}
			alternatives {
				abi {alias: X86}
				abi {alias: X86_64}
			}
		}
	}
	apk_set {
		module_metadata {
			name: "base"
			delivery_type: INSTALL_TIME
		}
		apk_description {
			targeting {
				multi_abi_targeting {
					value {abi {alias: X86}}
					alternatives {abi {alias: ARMEABI_V7A}}
					alternatives {
						abi {alias: ARMEABI_V7A}
						abi {alias: ARM64_V8A}
					}
					alternatives {abi {alias: ARM64_V8A}}
					alternatives {
						abi {alias: X86}
						abi {alias: X86_64}
					}
				}
			}
			path: "standalones/standalone-x86.apex"
		}
	}
	variant_number: 3
}
variant {
	targeting {
		sdk_version_targeting {value {min {value: 29}}}
		multi_abi_targeting {
			value {
				abi {alias: X86}
				abi {alias: X86_64}
			}
			alternatives {abi {alias: ARMEABI_V7A}}
			alternatives {
				abi {alias: ARMEABI_V7A}
				abi {alias: ARM64_V8A}
			}
			alternatives {abi {alias: ARM64_V8A}}
			alternatives {abi {alias: X86}}
		}
	}
	apk_set {
		module_metadata {
			name: "base"
			delivery_type: INSTALL_TIME
		}
		apk_description {
			targeting {
				multi_abi_targeting {
					value {
						abi {alias: X86}
						abi {alias: X86_64}
					}
					alternatives {abi {alias: ARMEABI_V7A}}
					alternatives {
						abi {alias: ARMEABI_V7A}
						abi {alias: ARM64_V8A}
					}
					alternatives {abi {alias: ARM64_V8A}}
					alternatives {abi {alias: X86}}
				}
			}
			path: "standalones/standalone-x86.x86_64.apex"
		}
  }
  variant_number: 4
}
`,
			configs: []testConfigDesc{
				{
					name: "multi-variant multi-target ARM",
					targetConfig: TargetConfig{
						sdkVersion: 33,
						screenDpi: map[bp.ScreenDensity_DensityAlias]bool{
							bp.ScreenDensity_DENSITY_UNSPECIFIED: true,
						},
						abis: map[bp.Abi_AbiAlias]int{
							bp.Abi_ARM64_V8A:   0,
							bp.Abi_ARMEABI_V7A: 1,
						},
					},
					expected: SelectionResult{
						"base",
						[]string{
							"standalones/standalone-armeabi_v7a.arm64_v8a.apex",
						},
					},
				},
				{
					name: "multi-variant single-target arm",
					targetConfig: TargetConfig{
						sdkVersion: 33,
						screenDpi: map[bp.ScreenDensity_DensityAlias]bool{
							bp.ScreenDensity_DENSITY_UNSPECIFIED: true,
						},
						abis: map[bp.Abi_AbiAlias]int{
							bp.Abi_ARMEABI_V7A: 0,
						},
					},
					expected: SelectionResult{
						"base",
						[]string{
							"standalones/standalone-armeabi_v7a.apex",
						},
					},
				},
				{
					name: "multi-variant single-target arm64",
					targetConfig: TargetConfig{
						sdkVersion: 33,
						screenDpi: map[bp.ScreenDensity_DensityAlias]bool{
							bp.ScreenDensity_DENSITY_UNSPECIFIED: true,
						},
						abis: map[bp.Abi_AbiAlias]int{
							bp.Abi_ARM64_V8A: 0,
						},
					},
					expected: SelectionResult{
						"base",
						[]string{
							"standalones/standalone-arm64_v8a.apex",
						},
					},
				},
				{
					name: "multi-variant multi-target x86",
					targetConfig: TargetConfig{
						sdkVersion: 33,
						screenDpi: map[bp.ScreenDensity_DensityAlias]bool{
							bp.ScreenDensity_DENSITY_UNSPECIFIED: true,
						},
						abis: map[bp.Abi_AbiAlias]int{
							bp.Abi_X86:    0,
							bp.Abi_X86_64: 1,
						},
					},
					expected: SelectionResult{
						"base",
						[]string{
							"standalones/standalone-x86.x86_64.apex",
						},
					},
				},
				{
					name: "multi-variant single-target x86",
					targetConfig: TargetConfig{
						sdkVersion: 33,
						screenDpi: map[bp.ScreenDensity_DensityAlias]bool{
							bp.ScreenDensity_DENSITY_UNSPECIFIED: true,
						},
						abis: map[bp.Abi_AbiAlias]int{
							bp.Abi_X86: 0,
						},
					},
					expected: SelectionResult{
						"base",
						[]string{
							"standalones/standalone-x86.apex",
						},
					},
				},
				{
					name: "multi-variant single-target x86_64",
					targetConfig: TargetConfig{
						sdkVersion: 33,
						screenDpi: map[bp.ScreenDensity_DensityAlias]bool{
							bp.ScreenDensity_DENSITY_UNSPECIFIED: true,
						},
						abis: map[bp.Abi_AbiAlias]int{
							bp.Abi_X86_64: 0,
						},
					},
<<<<<<< HEAD
					expected: SelectionResult{},
=======
					expected: SelectionResult{
						"base",
						[]string{
							"standalones/standalone-x86.x86_64.apex",
						}},
>>>>>>> cef786fa
				},
				{
					name: "multi-variant multi-target cross-target",
					targetConfig: TargetConfig{
						sdkVersion: 33,
						screenDpi: map[bp.ScreenDensity_DensityAlias]bool{
							bp.ScreenDensity_DENSITY_UNSPECIFIED: true,
						},
						abis: map[bp.Abi_AbiAlias]int{
							bp.Abi_ARM64_V8A: 0,
							bp.Abi_X86_64:    1,
						},
					},
					expected: SelectionResult{
						"base",
						[]string{
							"standalones/standalone-arm64_v8a.apex",
						},
					},
				},
			},
		},
	}
	for _, testCase := range testCases {
		var toc bp.BuildApksResult
		if err := prototext.Unmarshal([]byte(testCase.protoText), &toc); err != nil {
			t.Fatal(err)
		}
		for _, config := range testCase.configs {
			t.Run(config.name, func(t *testing.T) {
				actual := selectApks(&toc, config.targetConfig)
				if !reflect.DeepEqual(config.expected, actual) {
					t.Errorf("expected %v, got %v", config.expected, actual)
				}
			})
		}
	}
}

type testZip2ZipWriter struct {
	entries map[string]string
}

func (w testZip2ZipWriter) CopyFrom(file *zip.File, out string) error {
	if x, ok := w.entries[out]; ok {
		return fmt.Errorf("%s and %s both write to %s", x, file.Name, out)
	}
	w.entries[out] = file.Name
	return nil
}

type testCaseWriteApks struct {
	name       string
	moduleName string
	stem       string
	partition  string
	// what we write from what
	zipEntries       map[string]string
	expectedApkcerts []string
}

func TestWriteApks(t *testing.T) {
	testCases := []testCaseWriteApks{
		{
			name:       "splits",
			moduleName: "mybase",
			stem:       "Foo",
			partition:  "system",
			zipEntries: map[string]string{
				"Foo.apk":       "splits/mybase-master.apk",
				"Foo-xhdpi.apk": "splits/mybase-xhdpi.apk",
			},
			expectedApkcerts: []string{
				`name="Foo-xhdpi.apk" certificate="PRESIGNED" private_key="" partition="system"`,
				`name="Foo.apk" certificate="PRESIGNED" private_key="" partition="system"`,
			},
		},
		{
			name:       "universal",
			moduleName: "base",
			stem:       "Bar",
			partition:  "product",
			zipEntries: map[string]string{
				"Bar.apk": "universal.apk",
			},
			expectedApkcerts: []string{
				`name="Bar.apk" certificate="PRESIGNED" private_key="" partition="product"`,
			},
		},
	}
	for _, testCase := range testCases {
		t.Run(testCase.name, func(t *testing.T) {
			testZipBuf := &bytes.Buffer{}
			testZip := zip.NewWriter(testZipBuf)
			for _, in := range testCase.zipEntries {
				f, _ := testZip.Create(in)
				f.Write([]byte(in))
			}
			testZip.Close()

			zipReader, _ := zip.NewReader(bytes.NewReader(testZipBuf.Bytes()), int64(testZipBuf.Len()))

			apkSet := ApkSet{entries: make(map[string]*zip.File)}
			sel := SelectionResult{moduleName: testCase.moduleName}
			for _, f := range zipReader.File {
				apkSet.entries[f.Name] = f
				sel.entries = append(sel.entries, f.Name)
			}

			zipWriter := testZip2ZipWriter{make(map[string]string)}
			outWriter := &bytes.Buffer{}
			config := TargetConfig{stem: testCase.stem}
			apkcerts, err := apkSet.writeApks(sel, config, outWriter, zipWriter, testCase.partition)
			if err != nil {
				t.Error(err)
			}
			expectedZipEntries := make(map[string]string)
			for k, v := range testCase.zipEntries {
				if k != testCase.stem+".apk" {
					expectedZipEntries[k] = v
				}
			}
			if !reflect.DeepEqual(expectedZipEntries, zipWriter.entries) {
				t.Errorf("expected zip entries %v, got %v", testCase.zipEntries, zipWriter.entries)
			}
			if !reflect.DeepEqual(testCase.expectedApkcerts, apkcerts) {
				t.Errorf("expected apkcerts %v, got %v", testCase.expectedApkcerts, apkcerts)
			}
			if g, w := outWriter.String(), testCase.zipEntries[testCase.stem+".apk"]; !reflect.DeepEqual(g, w) {
				t.Errorf("expected output file contents %q, got %q", testCase.stem+".apk", outWriter.String())
			}
		})
	}
}<|MERGE_RESOLUTION|>--- conflicted
+++ resolved
@@ -744,15 +744,11 @@
 							bp.Abi_X86_64: 0,
 						},
 					},
-<<<<<<< HEAD
-					expected: SelectionResult{},
-=======
 					expected: SelectionResult{
 						"base",
 						[]string{
 							"standalones/standalone-x86.x86_64.apex",
 						}},
->>>>>>> cef786fa
 				},
 				{
 					name: "multi-variant multi-target cross-target",
