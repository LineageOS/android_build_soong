--- conflicted
+++ resolved
@@ -63,10 +63,7 @@
 	certificateTag = dependencyTag{name: "certificate"}
 	usesTag        = dependencyTag{name: "uses"}
 	androidAppTag  = dependencyTag{name: "androidApp", payload: true}
-<<<<<<< HEAD
 	rroTag         = dependencyTag{name: "rro", payload: true}
-=======
->>>>>>> f4a5492e
 
 	apexAvailBaseline = makeApexAvailableBaseline()
 
@@ -1024,11 +1021,7 @@
 	Uses []string
 
 	// A txt file containing list of files that are allowed to be included in this APEX.
-<<<<<<< HEAD
-	Whitelisted_files *string
-=======
 	Allowed_files *string
->>>>>>> f4a5492e
 
 	// package format of this apex variant; could be non-flattened, flattened, or zip.
 	// imageApex, zipApex or flattened
